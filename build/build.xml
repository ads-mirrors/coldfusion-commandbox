<?xml version="1.0"?>
<!-- ======================================================================
Build a new distribution of Ortus CommandBox:
This build downloads required libs depending on the target.

External Dependencies:
- lucee-cli
- launch4j ====================================================================== -->
<project name="distro.build" default="build.cli" basedir="./"
	xmlns:antcontrib="antlib:net.sf.antcontrib">
	<description>
    	Build a new distribution of Ortus CommandBox
	</description>

<<<<<<< HEAD
    <!-- Version: UPDATE ON EACH RELEASE AS NEEDED -->
 	<property name="distro.groupID"				value="ortussolutions" />
 	<property name="distro.name"				value="commandbox"/>
 	<!-- Special things happen when the version and stableVersion are the same value as that signifies a "stable" build.   -->
 	<property name="commandbox.version"			value="5.9.1"/>
 	<property name="commandbox.stableVersion"	value="5.9.1"/>
=======
	<!-- Version: UPDATE ON EACH RELEASE AS NEEDED -->
	<property name="distro.groupID" value="ortussolutions" />
	<property name="distro.name" value="commandbox"/>
	<!-- Special things happen when the version and stableVersion are the same value as that signifies a "stable" build.   -->
	<property name="commandbox.version" value="6.0.0"/>
	<property name="commandbox.stableVersion" value="6.0.0"/>
>>>>>>> 49907090

	<!-- Time Label -->
	<tstamp prefix="start"/>
	<!-- Load build lib tasks -->
	<path id="build.antcontrib.libpath">
		<fileset dir="${basedir}/lib">
			<include name="**/*.jar" />
		</fileset>
	</path>
	<property name="build.location" location="${basedir}"/>

	<!-- Define Tasks -->
	<taskdef resource="net/sf/antcontrib/antlib.xml" classpathref="build.antcontrib.libpath" />
	<!-- Import Box-Repo Tasks -->
	<import>
		<url url="https://raw.githubusercontent.com/Ortus-Solutions/box-tasks/master/box-repo.xml"/>
	</import>

	<!-- Default environment check, if not passed via -Denvironment -->
	<condition property="environment" value="local">
		<not>
			<isset property="environment" />
		</not>
	</condition>
	<if>
		<available file="build-${environment}.properties" />
		<then>
			<!-- Load env properties -->
			<echo>Loading properties from environment: ${environment}</echo>
			<loadproperties srcFile="build-${environment}.properties"/>
		</then>
	</if>
	<!-- Load root properties -->
	<echo>Loading base properties</echo>
	<loadproperties srcFile="build.properties"/>

	<!-- Load secret properties -->
	<property file="/var/lib/jenkins/creds/secret.properties"/>
	<property name="ortus.sign.keyring" value=""/>
	<property name="ortus.sign.key.id" value=""/>
	<property name="ortus.sign.key.passphrase" value=""/>

	<echo message="ortus.sign.keyring: ${ortus.sign.keyring}" />

	<!-- import cfdistro -->
	<import file="${cfdistro.build.file}"/>
	<property name="maven.repo.local" value="${cfdistro.basedir}/artifacts"/>

	<if>
		<equals arg1="${commandbox.version}" arg2="${commandbox.stableVersion}"/>
		<then>
			<property name="isStable" value="true"/>
		</then>
		<else>
			<property name="isStable" value="false"/>
		</else>
	</if>

	<propertyregex property="commandbox.version.noPrereleaseID" input="${commandbox.version}" regexp="([0-9]*\.[0-9]*\.[0-9]*).*" select="\1" />

	<!-- Init Build -->
	<target name="init" description="Init build" unless="src.isInit">
		<!-- cleanup -->
		<delete dir="${temp.dir}" />
		<delete dir="${build.dir}" />
		<delete dir="${lib.dir}"/>
		<delete dir="${lib-light.dir}"/>
		<delete dir="${dist.dir}"/>

		<!-- init dirs -->
		<mkdir dir="${lib-light.dir}" />
		<mkdir dir="${dist.dir}" />
		<mkdir dir="${build.dir}"/>
		<mkdir dir="${temp.dir}/cli-light" />
		<chmod file="${build.dir}/**" perm="g+wxrs" type="both" />

		<!-- Increment Build Number -->
		<propertyfile file="build.number" comment="Build Number for ANT. Edit not!">
			<entry key="build.number" type="int" operation="+" pattern="00000" default="1" />
		</propertyfile>
		<!-- Retrieve Build Number -->
		<property file="build.number"/>

		<!-- Create version file -->
		<echo file="${build.dir}/.version" append="false">${commandbox.version}+${build.number}</echo>

		<!-- If stg, change perms and owners -->
		<antcall target="update.permissions" />

		<!-- Mark as init -->
		<property name="src.isInit" value="true" />
	</target>

	<!-- create script to run built commandbox using sources (for core cfml development) -->
	<target name="build.runsrc" description="script to run built commandbox using sources">
		<property name="tmpHome" location="${temp.dir}/tmpcmdboxhome" />
		<property name="bootstrap" location="${src.dir}/cfml/system/Bootstrap.cfm" />
		<property name="cmd" value='java -jar box.jar -CommandBox_home="${tmpHome}" "${bootstrap}"' />
		<delete dir="${tmpHome}" />
		<echo file="${dist.dir}/runsrc.sh" message="${cmd}" />
		<chmod file="${dist.dir}/runsrc.sh" perm="+x" />
		<echo file="${dist.dir}/runsrc.bat" message="${cmd}" />
	</target>

	<!-- update permissions on reports -->
	<target name="update.permissions" description="Update staging server permissions">
		<!-- Integration permissions -->
		<if>
			<equals arg1="${environment}" arg2="auto" />
			<then>
				<chmod file="${temp.dir}/**" perm="go+wrs" type="both" verbose="true" />
				<chown owner="stg-ortus" verbose="true">
					<fileset dir="${temp.dir}" />
				</chown>
			</then>
			<else>
			</else>
		</if>
	</target>

	<!-- Build everything -->
	<target name="build.cli.all" depends="build.cli.deb,build.cli.exe,build.cli.jre,build.cli.rpm,build.apidocs,build.homebrew">
		<antcontrib:if>
			<equals arg1="${build.type}" arg2="auto" />
			<then>
				<!-- Remove Unnecessary build files from repo, so to not confuse -->
				<delete>
					<fileset file="${dist.dir}/box" />
					<fileset file="${dist.dir}/box.exe" />
				</delete>
				<!-- BE API Docs
				<unzip src="${dist.dir}/${distro.name}-apidocs-${commandbox.version}.zip" dest="${artifact.dir}/be-apidocs" overwrite="true"/>
				-->
			</then>
		</antcontrib:if>
	</target>

	<!-- Build CLI -->
	<target name="build.cli" description="builds box.jar" depends="init,resolve.libs">

		<!-- Copy libs to engine destination -->
		<mkdir dir="${lucee.lib.dir}" />
		<mkdir dir="${lucee-light.lib.dir}" />

		<copy todir="${lucee.lib.dir}">
			<fileset dir="${lib.dir}" includes="*.jar" />
		</copy>

		<echo message="move core file" />

		<!-- Unzip the Lucee Light jar so we can pull out the core.lco file -->
		<unzip src="${lucee.light.file}" dest="${temp.dir}/lucee-light-jar/" overwrite="true"/>
		<move todir="${temp.dir}">
			<fileset dir="${temp.dir}/lucee-light-jar/core/">
				<include name="core.lco" />
			</fileset>
		</move>

		<!-- unzip the core.lco file (really a jar) so we can modify the manifest to inject the extensions we need to load -->
		<unzip src="${temp.dir}/core.lco" dest="${temp.dir}/lucee-light-core/" overwrite="true"/>
		<manifest file="${temp.dir}/lucee-light-core/META-INF/MANIFEST.MF" mode="update">
			<attribute name="Require-Extension" value="${cfml.extensions}"/>
		</manifest>

		<!-- Re-zip core file] -->
		<zip destfile="${temp.dir}/core.lco" update="true">
			<fileset dir="${temp.dir}/lucee-light-core/"/>
		</zip>

		<!-- Rename core file so it will get loaded -->
		<rename src="${temp.dir}/core.lco" dest="${temp.dir}/${cfml.version}.lco"/>

		<delete file="${lucee.light.file}" />

		<!-- re-zip the lucee-light.jar -->
		<zip destfile="${lucee.light.file}" update="true">
			<fileset dir="${temp.dir}/lucee-light-jar/"/>
		</zip>

		<copy todir="${lucee-light.lib.dir}">
			<fileset dir="${lib.dir}" includes="*.jar" excludes="*lucee-*.jar" />
			<fileset dir="${lib-light.dir}" includes="*.jar" />
		</copy>
		<mkdir dir="${temp.dir}/engine" />

		<!-- Prepare Compile Path -->
		<path id="classpath">
			<fileset dir="${lucee.lib.dir}"/>
			<fileset dir="${lib.dir}"/>
		</path>

		<!-- Compile java source -->
		<mkdir dir="${temp.dir}/cli/bin" />
		<javac srcdir="${src.dir}/java" destdir="${temp.dir}/cli/bin" source="${java.compiler}" target="${java.compiler}" classpath="${toString:classpath}" debug="${java.debug}" />

		<!-- Configure Lucee Web Dir -->
		<configure-lucee-web config-server="${temp.dir}/engine/cfml/cli/lucee-server/context/lucee-server.xml" config-web="${temp.dir}/engine/cfml/cli/cfml-web/lucee-web.xml.cfm" dump-cfc="${temp.dir}/engine/cfml/cli/lucee-server/context/library/tag/Dump.cfc"/>
		<antcontrib:var name="lucee.config.file" value="${temp.dir}/engine/cfml/cli/cfml-web/lucee-web.xml.cfm" />

		<!-- update lucee password -->
		<lucee-password server-password="commandbox" config-server-file="${temp.dir}/engine/cfml/cli/lucee-server/context/lucee-server.xml" web-password="commandbox" config-web-file="${temp.dir}/engine/cfml/cli/cfml-web/lucee-web.xml.cfm" />

		<!-- update lucee error template path -->
		<!-- Copy Error Template From Our Resources -->
		<copy file="${src.dir}/resources/error-cli.cfm" todir="${temp.dir}/engine/cfml/cli/cfml-web/context/templates/error/" encoding="UTF-8"/>
		<lucee-error-template path="/lucee/templates/error/error-cli.cfm" configfile="${temp.dir}/engine/cfml/cli/cfml-web/lucee-web.xml.cfm" />

		<!-- Turn of the default time server setting in Lucee -->
		<replaceregexp file="${temp.dir}/engine/cfml/cli/lucee-server/context/lucee-server.xml" match='&lt;regional.*/&gt;' replace="&lt;regional timeserver=&quot;pool.ntp.org&quot; use-timeserver=&quot;false&quot; /&gt;" flags="i" encoding="UTF-8" />

		<!-- Copy Resources to build cli bin -->
		<copy todir="${temp.dir}/cli/bin/resource" encoding="UTF-8">
			<fileset dir="${src.dir}/resources"/>
		</copy>
		<copy file="${src.dir}/java/cliloader/cli.properties" todir="${temp.dir}/cli/bin/cliloader" />
		<copy todir="${temp.dir}/cli/bin/cliloader" file="${src.dir}/java/cliloader/version.properties">
			<filterchain>
				<expandproperties/>
				<deletecharacters chars="\n"/>
				<trim/>
				<ignoreblank/>
			</filterchain>
		</copy>
		<!--
		<mkdir dir="${temp.dir}/engine/cfml/cli/lucee-server/deploy/" />

<<<<<<< HEAD
		<mkdir dir="${temp.dir}/engine/cfml/cli/lucee-server/deploy/" />

		<!-- Ortus ORM Extension.  The URL has the entryID, the file is the actual extension ID -->
		<get src="https://forgebox.io/download/8a808d4c880b35a101880bbaccf90003"
			dest="${temp.dir}/engine/cfml/cli/lucee-server/deploy/D062D72F-F8A2-46F0-8CBC91325B2F067B.lex"
			verbose="true" />

=======
		 Ortus ORM Extension.  The URL has the entryID, the file is the actual extension ID
		<get src="https://forgebox.io/download/8a808d4c880b35a101880bbaccf90003" dest="${temp.dir}/engine/cfml/cli/lucee-server/deploy/D062D72F-F8A2-46F0-8CBC91325B2F067B.lex" verbose="true" />
-->
>>>>>>> 49907090
		<!-- Zip up the engine -->
		<zip destfile="${temp.dir}/cli/engine.zip">
			<fileset dir="${temp.dir}/engine"/>
		</zip>

		<delete dir="${temp.dir}/engine/cfml/cli/lucee-server/context/extensions/available/"/>

		<delete dir="${temp.dir}/engine/cfml/cli/lucee-server/context/extensions/available/"/>

		<copy todir="${temp.dir}/engine/cfml/cli/lucee-server/context/extensions/available/">
			<fileset dir="${extensions.dir}" includes="*.lex" />
		</copy>

		<move file="${temp.dir}/${cfml.version}.lco" toFile="${temp.dir}/engine/cfml/cli/lucee-server/patches/${cfml.version}.lco" />

		<!-- Zip up the engine-light -->
		<zip destfile="${temp.dir}/cli-light/engine.zip">
			<fileset dir="${temp.dir}/engine"/>
		</zip>

		<!-- we put the loader into a jar and then into libs.zip for classloading reasons -->
		<jar destfile="${temp.dir}/cli/luceecli.jar" filesetmanifest="mergewithoutmain" level="9">
			<manifest>
				<attribute name="Main-Class" value="luceecli.CLIMain" />
			</manifest>
			<fileset dir="${temp.dir}/cli/bin">
				<exclude name="cliloader/" />
				<exclude name="com/" />
			</fileset>
		</jar>
		<delete dir="${temp.dir}/cli/bin/luceecli" />

		<!-- Custom Jgit libs -->
		<jar destfile="${temp.dir}/cli/ortus-jgit.jar" filesetmanifest="mergewithoutmain" level="9">
			<fileset dir="${temp.dir}/cli/bin">
				<exclude name="cliloader/" />
				<exclude name="resource/" />
			</fileset>
		</jar>
		<delete dir="${temp.dir}/cli/bin/com" />

		<!-- Copy CommandBox code -->
		<copy todir="${build.dir}" encoding="UTF-8">
			<fileset dir="${src.dir}/cfml">
				<include name="system/**"/>
				<exclude name="system/mdCache/**"/>
			</fileset>
			<fileset file="../license.txt"/>
			<fileset file="../readme.txt"/>
		</copy>

		<echo message="Replace build version..." />
		<!-- Replace Version Numbers -->
		<replaceregexp match='@build.version@' replace="${commandbox.version}" flags="ig" byline="true" encoding="UTF-8">
			<fileset dir="${build.dir}">
				<include name="**/*.cfc"/>
				<include name="**/*.cfm"/>
			</fileset>
		</replaceregexp>
		<echo message="Replace loader version..." />
		<!-- Replace Loader Version Numbers -->
		<replaceregexp match='@build.LoaderVersion@' replace="${cfml.loader.version}" flags="ig" byline="true" encoding="UTF-8">
			<fileset dir="${build.dir}">
				<include name="**/*.cfc"/>
				<include name="**/*.cfm"/>
			</fileset>
		</replaceregexp>
		<echo message="Replace build number..." />
		<!-- Replace Build Numbers -->
		<replaceregexp match='@build.number@' replace="${build.number}" flags="ig" byline="true" encoding="UTF-8">
			<fileset dir="${build.dir}">
				<include name="**/*.cfc"/>
				<include name="**/*.cfm"/>
			</fileset>
		</replaceregexp>
		<!-- Create Version Files -->
		<echo file="${temp.dir}/cli/bin/cliloader/cfml.version" message="${commandbox.version}"/>

		<!--  create the cfml distro zip -->
		<zip destfile="${dist.dir}/${distro.name}-cfml-${commandbox.version}.zip" update="false" level="9">
			<fileset dir="${build.dir}">
				<exclude name="box.json"/>
				<exclude name="modules/**"/>
			</fileset>
			<zipfileset file="${temp.dir}/cli/bin/cliloader/cfml.version" fullpath=".version"/>
		</zip>
		<copy file="${dist.dir}/${distro.name}-cfml-${commandbox.version}.zip" toFile="${temp.dir}/cli/cfml.zip" overwrite="true" />

		<!-- Build Checksum for commandbox-cfml.zip -->
		<checksum file="${dist.dir}/${distro.name}-cfml-${commandbox.version}.zip" forceoverwrite="true" fileext=".md5" />
		<checksum file="${dist.dir}/${distro.name}-cfml-${commandbox.version}.zip" forceoverwrite="true" algorithm="sha" />
		<checksum file="${dist.dir}/${distro.name}-cfml-${commandbox.version}.zip" forceoverwrite="true" algorithm="SHA-256" fileext=".sha256"/>

		<!--  create the libs zip including cli loader, optionally use pack200 -->
		<zip destfile="${temp.dir}/cli/libs.zip">
			<fileset dir="${lucee.lib.dir}">
				<include name="**/*.jar"/>
				<exclude name="**/lucee-loader.jar"/>
				<exclude name="**/javax*servlet.jar"/>
				<exclude name="**/org*mortbay*jetty.jar"/>
			</fileset>
			<fileset file="${temp.dir}/cli/luceecli.jar" />
			<fileset file="${temp.dir}/cli/ortus-jgit.jar" />
			<fileset file="${src.dir}/resources/log4j2.xml" />
		</zip>

		<!-- Copy our libs to the dist folder -->
		<copy file="${temp.dir}/cli/libs.zip" toFile="${dist.dir}/${distro.name}-libs-${commandbox.version}.zip" overwrite="true" />
		<!-- Build Checksum for commandbox-libs.zip -->
		<checksum file="${dist.dir}/${distro.name}-libs-${commandbox.version}.zip" forceoverwrite="true" fileext=".md5" />
		<checksum file="${dist.dir}/${distro.name}-libs-${commandbox.version}.zip" forceoverwrite="true" algorithm="sha" />
		<checksum file="${dist.dir}/${distro.name}-libs-${commandbox.version}.zip" forceoverwrite="true" algorithm="SHA-256" fileext=".sha256"/>

		<zip destfile="${temp.dir}/cli-light/libs.zip">
			<fileset dir="${lucee-light.lib.dir}">
				<include name="**/*.jar"/>
				<exclude name="**/lucee-loader.jar"/>
				<exclude name="**/javax*servlet.jar"/>
				<exclude name="**/org*mortbay*jetty.jar"/>
			</fileset>
			<fileset file="${temp.dir}/cli/luceecli.jar" />
			<fileset file="${temp.dir}/cli/ortus-jgit.jar" />
			<fileset file="${src.dir}/resources/log4j2.xml" />
		</zip>

		<!-- Copy our light libs to the dist folder -->
		<copy file="${temp.dir}/cli-light/libs.zip" toFile="${dist.dir}/${distro.name}-libs-light-${commandbox.version}.zip" overwrite="true" />
		<!-- Build Checksum for commandbox-libs.zip -->
		<checksum file="${dist.dir}/${distro.name}-libs-light-${commandbox.version}.zip" forceoverwrite="true" fileext=".md5" />
		<checksum file="${dist.dir}/${distro.name}-libs-light-${commandbox.version}.zip" forceoverwrite="true" algorithm="sha" />
		<checksum file="${dist.dir}/${distro.name}-libs-light-${commandbox.version}.zip" forceoverwrite="true" algorithm="SHA-256" fileext=".sha256"/>

		<!--   </else>
	    </antcontrib:if> -->
		<delete file="${temp.dir}/cli/luceecli.jar" />
		<delete file="${temp.dir}/cli/ortus-jgit.jar" />

		<echo file="${temp.dir}/version" message="${cfml.loader.version}" />

		<!-- Create jar -->
		<jar destfile="${dist.dir}/box.jar" filesetmanifest="mergewithoutmain" level="9">
			<manifest>
				<attribute name="Add-Opens" value="${java.opens}" />
				<attribute name="Main-Class" value="cliloader.LoaderCLIMain" />
				<attribute name="Multi-Release" value="true" />
			</manifest>
			<fileset file="${temp.dir}/cli/libs.zip" />
			<fileset file="${temp.dir}/cli/cfml.zip" />
			<fileset file="${temp.dir}/cli/engine.zip" />
			<fileset dir="${temp.dir}/cli/bin" />
			<zipfileset src="${lib.dir}/json-smart-mini-${json-smart-mini.version}.jar" includes="**/*.class" />
			<fileset file="${temp.dir}/cli/version"/>
		</jar>



		<!-- Now that we have an executable jar, use it to download a few default modules and then update our CFML zip and jar -->
		<property name="cmdboxhome.arg" value="-CommandBox_home=${build.location}/temp/CommandBoxHome" />
		<delete dir="${cmdboxhome.arg}"/>

		<exec executable="java" dir="${dir.apidocs}" failonerror="true">
			<arg line="-jar ${dist.dir}/box.jar ${cmdboxhome.arg} install ${box.bunndled.modules}" />
		</exec>

		<!--  recreate the cfml distro zip -->
		<zip destfile="${dist.dir}/${distro.name}-cfml-${commandbox.version}.zip" update="false" level="9">
			<fileset dir="${build.dir}">
				<exclude name="box.json"/>
				<exclude name="modules/**"/>
			</fileset>
			<fileset dir="${build.location}/temp/CommandBoxHome/cfml/">
				<include name="modules/**"/>
			</fileset>
			<zipfileset file="${build.location}/temp/CommandBoxHome/cfml/box.json" fullpath="box-auto-install.json"/>
			<zipfileset file="${temp.dir}/cli/bin/cliloader/cfml.version" fullpath=".version"/>
		</zip>
		<copy file="${dist.dir}/${distro.name}-cfml-${commandbox.version}.zip" toFile="${temp.dir}/cli/cfml.zip" overwrite="true" />

		<!-- recreate jar -->
		<jar destfile="${dist.dir}/box.jar" filesetmanifest="mergewithoutmain" level="9">
			<manifest>
				<attribute name="Add-Opens" value="${java.opens}" />
				<attribute name="Main-Class" value="cliloader.LoaderCLIMain" />
				<attribute name="Multi-Release" value="true" />
			</manifest>
			<fileset file="${temp.dir}/cli/libs.zip" />
			<fileset file="${temp.dir}/cli/cfml.zip" />
			<fileset file="${temp.dir}/cli/engine.zip" />
			<fileset dir="${temp.dir}/cli/bin" />
			<zipfileset src="${lib.dir}/json-smart-mini-${json-smart-mini.version}.jar" includes="**/*.class" />
			<fileset file="${temp.dir}/cli/version"/>
		</jar>



		<!-- Create Lucee light jar -->
		<jar destfile="${dist.dir}/box-light.jar" filesetmanifest="mergewithoutmain" level="9">
			<manifest>
				<attribute name="Add-Opens" value="${java.opens}" />
				<attribute name="Main-Class" value="cliloader.LoaderCLIMain" />
				<attribute name="Multi-Release" value="true" />
			</manifest>
			<fileset file="${temp.dir}/cli-light/libs.zip" />
			<fileset file="${temp.dir}/cli/cfml.zip" />
			<fileset file="${temp.dir}/cli-light/engine.zip" />
			<fileset dir="${temp.dir}/cli/bin" />
			<zipfileset src="${lib.dir}/json-smart-mini-${json-smart-mini.version}.jar" includes="**/*.class" />
			<fileset file="${temp.dir}/cli/version"/>
		</jar>

		<!-- Create thin jar -->
		<jar destfile="${dist.dir}/box-thin.jar" filesetmanifest="mergewithoutmain" level="9">
			<manifest>
				<attribute name="Add-Opens" value="${java.opens}" />
				<attribute name="Main-Class" value="cliloader.LoaderCLIMain" />
				<attribute name="Multi-Release" value="true" />
			</manifest>
			<fileset dir="${temp.dir}/cli/bin" />
			<zipfileset src="${lib.dir}/json-smart-mini-${json-smart-mini.version}.jar" includes="**/*.class" />
			<fileset file="${temp.dir}/cli/version"/>
		</jar>

		<!-- Checksum on Jar -->
		<checksum file="${dist.dir}/box.jar" forceoverwrite="true" fileext=".md5" />
		<checksum file="${dist.dir}/box.jar" forceoverwrite="true" algorithm="sha" />
		<checksum file="${dist.dir}/box.jar" forceoverwrite="true" algorithm="SHA-256" fileext=".sha256"/>

		<!-- Checksum on Jar -->
		<checksum file="${dist.dir}/box-thin.jar" forceoverwrite="true" fileext=".md5" />
		<checksum file="${dist.dir}/box-thin.jar" forceoverwrite="true" algorithm="sha" />
		<checksum file="${dist.dir}/box-thin.jar" forceoverwrite="true" algorithm="SHA-256" fileext=".sha256"/>

		<!-- Create box-repo.json -->
		<box-repo location="${artifact.dir}" artifactID="${distro.name}" groupID="${distro.groupID}" buildID="${build.number}" latest="${commandbox.version}" stableVersion="${commandbox.stableVersion}" classifiers="cfml,bin,win,deb,rpm,apidocs"/>


		<if>
			<equals arg1="${isStable}" arg2="true"/>
			<then>
				<property name="previousStableVersion" value="${cfml.loader.version}"/>
			</then>
			<else>
				<property name="boxLoaderPath" location="${artifact.dir}/box-loader.json"/>
				<get src="https://s3.amazonaws.com/downloads.ortussolutions.com/ortussolutions/commandbox/box-loader.json" dest="${boxLoaderPath}" verbose="true" />

				<script language="javascript">//																																													<![CDATA[
						var json = new Packages.java.lang.String(
							Packages.java.nio.file.Files.readAllBytes(
								Packages.java.nio.file.Paths.get(project.getProperty("boxLoaderPath"))), "UTF-8");
						var properties = JSON.parse(json);
						project.setProperty('previousStableVersion', properties.versioning.stableVersion );
				//]]></script>
			</else>
		</if>

		<!-- Create box-loader.json -->
		<concat destfile="${artifact.dir}/box-loader.json" overwrite="true">{
			"artifactID" : "commandbox-loader",
			"groupID" : "${distro.groupID}",
			"versioning" : {
				"latestVersion" : "${cfml.loader.version}",
				"latestBuildID" : "${build.number}",
				"latestUpdated" : "${repo.timestamp.DSTAMP}${repo.timestamp.TSTAMP}",
				"stableVersion" : "${previousStableVersion}",
				"versions" : [],
				"classifiers" : ""
			}
		}</concat>

	</target>



	<!-- Build Homebrew Recipe -->
	<target name="build.homebrew" description="Builds the Homebrew Recipe" unless="${local.build}">
		<property name="tapRepo" value="git@github.com:Ortus-Solutions/homebrew-boxtap.git"/>

		<!-- Grab the checksum again for our build files -->
		<checksum file="${dist.dir}/${distro.name}-bin-${commandbox.version}.zip" property="commandbox.sha256" algorithm="SHA-256"/>
		<checksum file="${dist.dir}/${distro.name}-apidocs-${commandbox.version}.zip" property="commandbox.apidocs.sha256" algorithm="SHA-256"/>

		<!-- Retrieve our stable version checksums -->
		<loadresource property="commandbox.stablesha256">
			<file file="${artifact.baseDir}/${distro.groupID}/${distro.name}/${commandbox.stableVersion}/commandbox-bin-${commandbox.stableVersion}.zip.sha256"/>
			<filterchain>
				<striplinebreaks/>
				<trim/>
			</filterchain>
		</loadresource>

		<loadresource property="commandbox.apidocs.stablesha256">
			<file file="${artifact.baseDir}/${distro.groupID}/${distro.name}/${commandbox.stableVersion}/commandbox-apidocs-${commandbox.stableVersion}.zip.sha256"/>
			<filterchain>
				<striplinebreaks/>
				<trim/>
			</filterchain>
		</loadresource>

		<!-- copy over prd file -->
		<copy file="brew-template.rb" tofile="${dist.dir}/commandbox.rb" overwrite="true" encoding="UTF-8" />

		<replace file="${dist.dir}/commandbox.rb" value="" summary="yes" encoding="UTF-8">
			<replacetoken>@be@</replacetoken>
		</replace>
		<replace file="${dist.dir}/commandbox.rb" value="${commandbox.stableVersion}" summary="yes" encoding="UTF-8">
			<replacetoken>@stable-version@</replacetoken>
		</replace>
		<replace file="${dist.dir}/commandbox.rb" value="${commandbox.stablesha256}" summary="yes" encoding="UTF-8">
			<replacetoken>@stable-sha256@</replacetoken>
		</replace>
		<replace file="${dist.dir}/commandbox.rb" value="${commandbox.version}" summary="yes" encoding="UTF-8">
			<replacetoken>@version@</replacetoken>
		</replace>
		<replace file="${dist.dir}/commandbox.rb" value="${ortus.repoPRDURL}" summary="yes" encoding="UTF-8">
			<replacetoken>@repoPRDURL@</replacetoken>
		</replace>
		<replace file="${dist.dir}/commandbox.rb" value="${ortus.repoURL}" summary="yes" encoding="UTF-8">
			<replacetoken>@repoURL@</replacetoken>
		</replace>
		<replace file="${dist.dir}/commandbox.rb" value="${commandbox.sha256}" summary="yes" encoding="UTF-8">
			<replacetoken>@sha256@</replacetoken>
		</replace>
		<replace file="${dist.dir}/commandbox.rb" value="${commandbox.apidocs.stablesha256}" summary="yes" encoding="UTF-8">
			<replacetoken>@apidocs.stable-sha256@</replacetoken>
		</replace>
		<replace file="${dist.dir}/commandbox.rb" value="${build.number}" summary="yes" encoding="UTF-8">
			<replacetoken>@buildnumber@</replacetoken>
		</replace>

		<!-- Pull and Commit Our Tap Repo -->
		<macrodef name="git">
			<attribute name="command" />
			<attribute name="dir" default="${dist.dir}" />
			<element name="args" optional="true" />
			<sequential>
				<echo message="git @{command}" />
				<exec executable="git" dir="@{dir}" failonerror="true">
					<!--<arg value="git" />-->
					<arg value="@{command}" />
					<args/>
				</exec>
			</sequential>
		</macrodef>

		<git command="clone">
			<args>
				<arg value="${tapRepo}"/>
			</args>
		</git>

		<!-- Ensure write perms
		<exec executable="sudo" dir="${dist.dir}" failonerror="true">
			<arg value="chmod" />
			<arg value="-R" />
			<arg value="777" />
			<arg value="./homebrew-boxtap" />
		</exec>-->
		<chmod file="${dist.dir}/homebrew-boxtap" perm="777" type="both" />

		<copy file="${dist.dir}/commandbox.rb" tofile="${dist.dir}/homebrew-boxtap/commandbox.rb" overwrite="true" encoding="UTF-8" />

		<property name="commit-message" value="CommandBox Build #${build.number}: Release @ ${commandbox.stableVersion}/Devel @ ${commandbox.version}"/>

		<git command="add" dir="${dist.dir}/homebrew-boxtap">
			<args>
				<arg value="--all"/>
			</args>
		</git>


		<git command="commit" dir="${dist.dir}/homebrew-boxtap">
			<args>
				<arg value="--allow-empty"/>
				<arg value="-m ${commit-message}" />
			</args>
		</git>


		<git command="push" dir="${dist.dir}/homebrew-boxtap" />

		<!-- Ensure perms allow us to delete since GIT is running as sudo-er
		<exec executable="sudo" dir="${dist.dir}" failonerror="true">
			<arg value="chmod" />
			<arg value="-R" />
			<arg value="777" />
			<arg value="./homebrew-boxtap" />
		</exec> -->
		<chmod file="${dist.dir}/homebrew-boxtap" perm="777" type="both" />

		<delete dir="${dist.dir}/homebrew-boxtap"/>

	</target>

	<!-- Build API Docs -->
	<target name="build.apidocs" description="Builds the api docs" depends="build.cli.bin" unless="${local.build}">
		<!-- Create APIDocs dir -->
		<property name="cmdboxhome.arg" value="-CommandBox_home=${build.location}/temp/CommandBoxHome" />
		<mkdir dir="${temp.dir}/apidocs"/>
		<!-- Install dependencies for docs -->
		<exec executable="${dist.dir}/box" dir="${dir.apidocs}">
			<arg line="${cmdboxhome.arg} install" />
		</exec>
		<!-- Ensure server isn't still running -->
		<exec executable="${dist.dir}/box" dir="${dir.apidocs}">
			<arg line="${cmdboxhome.arg} server stop" />
		</exec>
		<!-- Startup the apidocs server, wait for a few seconds for server to start -->
		<exec executable="${dist.dir}/box" dir="${dir.apidocs}">
			<arg line="${cmdboxhome.arg} server start openbrowser=false --force port=${apidocs.port} --noSaveSettings --debug --noTrayEnable" />
		</exec>
		<sleep seconds="5"/>

		<!-- Get the apidocs now -->
		<property name="temp.dir.absolute" location="${temp.dir}"/>
		<get dest="${temp.dir}/docbox.html" src="${url.apidocs}/index.cfm?version=${commandbox.version}&amp;path=${temp.dir.absolute}/apidocs" verbose="true" retries="5"/>
		<delete file="${temp.dir}/docbox.html" />

		<!-- Zip API Docs -->
		<zip destfile="${dist.dir}/${distro.name}-apidocs-${commandbox.version}.zip" basedir="${temp.dir}/apidocs"></zip>
		<!-- Build Checksum -->
		<checksum forceoverwrite="true" fileext=".md5" file="${dist.dir}/${distro.name}-apidocs-${commandbox.version}.zip" />
		<checksum forceoverwrite="true" algorithm="sha" file="${dist.dir}/${distro.name}-apidocs-${commandbox.version}.zip" />
		<checksum forceoverwrite="true" file="${dist.dir}/${distro.name}-apidocs-${commandbox.version}.zip" algorithm="SHA-256" fileext=".sha256"/>

		<!-- Wipe & recreate for core API docs -->
		<delete dir="${temp.dir}/apidocs" />
		<mkdir dir="${temp.dir}/apidocs"/>
		<get dest="${temp.dir}/docbox.html" src="${url.apidocs}/internal.cfm?version=${commandbox.version}&amp;path=${temp.dir.absolute}/apidocs" verbose="true" retries="5" ignoreerrors="true" />

		<delete file="${temp.dir}/docbox.html" />

		<!-- stop server -->
		<exec executable="${dist.dir}/box" dir="${dir.apidocs}">
			<arg line="${cmdboxhome.arg} server log" />
		</exec>

		<!-- Zip API Docs -->
		<zip destfile="${dist.dir}/${distro.name}-core-apidocs-${commandbox.version}.zip" basedir="${temp.dir}/apidocs"></zip>
		<!-- Build Checksum -->
		<checksum forceoverwrite="true" fileext=".md5" file="${dist.dir}/${distro.name}-core-apidocs-${commandbox.version}.zip" />
		<checksum forceoverwrite="true" algorithm="sha" file="${dist.dir}/${distro.name}-core-apidocs-${commandbox.version}.zip" />
		<checksum forceoverwrite="true" file="${dist.dir}/${distro.name}-core-apidocs-${commandbox.version}.zip" algorithm="SHA-256" fileext=".sha256"/>

		<!-- stop server -->
		<exec executable="${dist.dir}/box" dir="${dir.apidocs}">
			<arg line="${cmdboxhome.arg} server stop" />
		</exec>
	</target>

	<!-- Build linux/mac bin -->
	<target name="build.cli.bin" description="create linux/mac binary" depends="build.cli">

		<!--  this bundles the jar into the executable wrapper, which is a bash script -->
		<concat destfile="${dist.dir}/box" force="yes" binary="true">
			<fileset file="${src.dir}/bin/box.sh" />
			<fileset file="${dist.dir}/box.jar" />
		</concat>

		<!--  this bundles the thin jar into the executable wrapper, which is a bash script -->
		<concat destfile="${dist.dir}/box-thin" force="yes" binary="true">
			<fileset file="${src.dir}/bin/box.sh" />
			<fileset file="${dist.dir}/box-thin.jar" />
		</concat>

		<!--  this bundles the light jar into the executable wrapper, which is a bash script -->
		<concat destfile="${dist.dir}/box-light" force="yes" binary="true">
			<fileset file="${src.dir}/bin/box.sh" />
			<fileset file="${dist.dir}/box-light.jar" />
		</concat>

		<!-- Change execute perm -->
		<chmod file="${dist.dir}/box" perm="755"/>
		<chmod file="${dist.dir}/box-light" perm="755"/>
		<chmod file="${dist.dir}/box-thin" perm="755"/>

		<checksum file="${dist.dir}/box-light" forceoverwrite="true" fileext=".md5" />
		<checksum file="${dist.dir}/box-light" forceoverwrite="true" algorithm="sha" />
		<checksum file="${dist.dir}/box-light" forceoverwrite="true" algorithm="SHA-256" fileext=".sha256"/>

		<checksum file="${dist.dir}/box-thin" forceoverwrite="true" fileext=".md5" />
		<checksum file="${dist.dir}/box-thin" forceoverwrite="true" algorithm="sha" />
		<checksum file="${dist.dir}/box-thin" forceoverwrite="true" algorithm="SHA-256" fileext=".sha256"/>

		<!-- Create distro zip -->
		<zip destfile="${dist.dir}/${distro.name}-bin-${commandbox.version}.zip" level="9" update="false">
			<zipfileset file="${dist.dir}/box" filemode="711" prefix="" />
		</zip>

		<!-- Build SDK format. Same file/zip but with folders.] -->
		<mkdir dir="${temp.dir}/sdk-bin/${distro.name}-${commandbox.version}/bin/"/>
		<copy file="${dist.dir}/box" toDir="${temp.dir}/sdk-bin/${distro.name}-${commandbox.version}/bin/"/>

		<!-- Create SDK zip -->
		<zip destfile="${dist.dir}/${distro.name}-sdk-bin-${commandbox.version}.zip" level="9" update="false">
			<zipfileset dir="${temp.dir}/sdk-bin/" filemode="711" />
		</zip>

		<!-- Build Checksum -->
		<checksum file="${dist.dir}/${distro.name}-bin-${commandbox.version}.zip" forceoverwrite="true" fileext=".md5" />
		<checksum file="${dist.dir}/${distro.name}-bin-${commandbox.version}.zip" forceoverwrite="true" algorithm="sha" />
		<checksum file="${dist.dir}/${distro.name}-bin-${commandbox.version}.zip" forceoverwrite="true" algorithm="SHA-256" fileext=".sha256"/>
		<checksum file="${dist.dir}/${distro.name}-sdk-bin-${commandbox.version}.zip" forceoverwrite="true" fileext=".md5" />
		<checksum file="${dist.dir}/${distro.name}-sdk-bin-${commandbox.version}.zip" forceoverwrite="true" algorithm="sha" />
		<checksum file="${dist.dir}/${distro.name}-sdk-bin-${commandbox.version}.zip" forceoverwrite="true" algorithm="SHA-256" fileext=".sha256"/>
	</target>

	<!-- Build windows executable -->
	<target name="build.cli.exe" description="create exe wrapper" depends="build.cli">
		<!-- Get OS version of launch4j -->
		<antcall target="getlaunch4j" />
		<!-- Build Executable Now -->
		<taskdef name="launch4j" classname="net.sf.launch4j.ant.Launch4jTask" classpath="./launch4j-${launch4j.version}/launch4j/launch4j.jar:./launch4j-${launch4j.version}/launch4j/lib/xstream.jar" />

		<launch4j>
			<config headerType="console" outfile="${dist.dir}/box.exe" jarPath="${dist.dir}/box.jar" errTitle="Error running CommandBox" supportURL="${commandbox.supportURL}" chdir="%OLDPWD%" icon="${src.dir}/resources/box.ico" stayAlive="true">
				<jre path="./jre/;%JAVA_HOME%;%JRE_HOME%;%JDK_HOME%;%PATH%" minVersion="1.8.0" />
				<versionInfo fileVersion="${commandbox.version.noPrereleaseID}.0" txtFileVersion="${commandbox.version}.${build.number}" fileDescription="${commandbox.description}" copyright="Copyright since 2013 Ortus Solutions, Corp" productVersion="${commandbox.version.noPrereleaseID}.0" txtProductVersion="${commandbox.version}.${build.number}" productName="CommandBox" companyName="Ortus Solutions, Corp" internalName="CommandBox" originalFilename="box.exe" />
			</config>
		</launch4j>

		<launch4j>
			<config headerType="console" outfile="${dist.dir}/box-thin.exe" jarPath="${dist.dir}/box-thin.jar" errTitle="Error running CommandBox" supportURL="${commandbox.supportURL}" chdir="%OLDPWD%" icon="${src.dir}/resources/box.ico" stayAlive="true">
				<jre path="./jre/" minVersion="1.8.0" />
				<versionInfo fileVersion="${commandbox.version.noPrereleaseID}.0" txtFileVersion="${commandbox.version}.${build.number}" fileDescription="${commandbox.description}" copyright="Copyright since 2013 Ortus Solutions, Corp" productVersion="${commandbox.version.noPrereleaseID}.0" txtProductVersion="${commandbox.version}.${build.number}" productName="CommandBox-thin" companyName="Ortus Solutions, Corp" internalName="CommandBox-thin" originalFilename="box-thin.exe" />
			</config>
		</launch4j>

		<launch4j>
			<config headerType="console" outfile="${dist.dir}/box-light.exe" jarPath="${dist.dir}/box-light.jar" errTitle="Error running CommandBox" supportURL="${commandbox.supportURL}" chdir="%OLDPWD%" icon="${src.dir}/resources/box.ico" stayAlive="true">
				<jre path="./jre/" minVersion="1.8.0" />
				<versionInfo fileVersion="${commandbox.version.noPrereleaseID}.0" txtFileVersion="${commandbox.version}.${build.number}" fileDescription="${commandbox.description}" copyright="Copyright since 2013 Ortus Solutions, Corp" productVersion="${commandbox.version.noPrereleaseID}.0" txtProductVersion="${commandbox.version}.${build.number}" productName="CommandBox-light" companyName="Ortus Solutions, Corp" internalName="CommandBox-light" originalFilename="box-light.exe" />
			</config>
		</launch4j>

		<!-- Zip it -->
		<zip destfile="${dist.dir}/${distro.name}-win-${commandbox.version}.zip" level="9" update="false">
			<zipfileset file="${dist.dir}/box.exe" prefix="" />
		</zip>
		<!-- Build Checksum -->
		<checksum file="${dist.dir}/${distro.name}-win-${commandbox.version}.zip" forceoverwrite="true" fileext=".md5" />
		<checksum file="${dist.dir}/${distro.name}-win-${commandbox.version}.zip" forceoverwrite="true" algorithm="sha" />
		<checksum file="${dist.dir}/${distro.name}-win-${commandbox.version}.zip" forceoverwrite="true" algorithm="SHA-256" fileext=".sha256"/>
	</target>

	<!-- Build including JREs -->
	<target name="build.cli.jre" description="Build with JRE included">		<!-- depends="build.cli.bin,build.cli.exe" if="${isStable}" -->
		<echo message="Bundling ${jre.version} JRE" />

		<mkdir dir="JREs"/>

		<urlencode name="jre.version.escaped" value="${jre.version}" />

		<!-- Get JRE Dependencies -->

		<antcontrib:if>
			<available file="JREs/jre_${jre.version}_linux_x64.tar.gz" />
			<then>
				<echo>Linux x64 JRE found!</echo>
			</then>
			<else>
				<echo>Linux x64 JRE not found, downloading artifact</echo>

				<mkdir dir="JREs/jre_${jre.version}_linux_x64"/>

				<get src="https://api.adoptium.net/v3/binary/version/${jre.version.escaped}/linux/x64/jre/hotspot/normal/eclipse" dest="JREs/jre_${jre.version}_linux_x64.tar.gz" verbose="true" />

				<gunzip src="JREs/jre_${jre.version}_linux_x64.tar.gz"/>
				<untar src="JREs/jre_${jre.version}_linux_x64.tar" dest="JREs\jre_${jre.version}_linux_x64"/>

			</else>
		</antcontrib:if>

		<antcontrib:if>
			<available file="JREs/jre_${jre.version}_windows_x64.zip" />
			<then>
				<echo>Windows x64 JRE found!</echo>
			</then>
			<else>
				<echo>Windows x64 JRE not found, downloading artifact</echo>

				<mkdir dir="JREs/jre_${jre.version}_windows_x64"/>

				<get src="https://api.adoptium.net/v3/binary/version/${jre.version.escaped}/windows/x64/jre/hotspot/normal/eclipse" dest="JREs/jre_${jre.version}_windows_x64.zip" verbose="true" />
				<unzip src="JREs/jre_${jre.version}_windows_x64.zip" dest="JREs\jre_${jre.version}_windows_x64/" overwrite="true"/>
			</else>
		</antcontrib:if>

		<antcontrib:if>
			<available file="JREs/jre_jdk-11.0.14.1+1_windows_x32.zip" />
			<then>
				<echo>Windows x32 JRE found!</echo>
			</then>
			<else>
				<echo>Windows x32 JRE not found, downloading artifact</echo>

				<mkdir dir="JREs/jre_jdk-11.0.14.1+1_windows_x32"/>

				<get src="https://api.adoptium.net/v3/binary/version/jdk-11.0.14.1%2B1/windows/x32/jre/hotspot/normal/eclipse" dest="JREs/jre_jdk-11.0.14.1+1_windows_x32.zip" verbose="true" />
				<unzip src="JREs/jre_jdk-11.0.14.1+1_windows_x32.zip" dest="JREs\jre_jdk-11.0.14.1+1_windows_x32/" overwrite="true"/>
			</else>
		</antcontrib:if>

		<antcontrib:if>
			<available file="JREs/jre_${jre.version}_mac_x64.tar.gz" />
			<then>
				<echo>Mac x64 JRE found!</echo>
			</then>
			<else>
				<echo>Mac x64 JRE not found, downloading artifact</echo>

				<mkdir dir="JREs/jre_${jre.version}_mac_x64"/>

				<get src="https://api.adoptium.net/v3/binary/version/${jre.version.escaped}/mac/x64/jre/hotspot/normal/eclipse" dest="JREs/jre_${jre.version}_mac_x64.tar.gz" verbose="true" />

				<gunzip src="JREs/jre_${jre.version}_mac_x64.tar.gz"/>
				<untar src="JREs/jre_${jre.version}_mac_x64.tar" dest="JREs\jre_${jre.version}_mac_x64"/>
			</else>
		</antcontrib:if>

		<!-- /Contents/Home -->

		<!--Zip Box Binary With JRE -->
		<zip destfile="${dist.dir}/${distro.name}-jre-win32-${commandbox.version}.zip" level="9" update="true">
			<zipfileset prefix="jre" dir="JREs\jre_jdk-11.0.14.1+1_windows_x32/jdk-11.0.14.1+1-jre/"/>
			<fileset file="${dist.dir}/box.exe" />
		</zip>
		<zip destfile="${dist.dir}/${distro.name}-jre-win64-${commandbox.version}.zip" level="9" update="true">
			<zipfileset prefix="jre" dir="JREs\jre_${jre.version}_windows_x64/${jre.version}-jre/"/>
			<fileset file="${dist.dir}/box.exe" />
		</zip>
		<!-- <zip destfile="${dist.dir}/${distro.name}-jre-linux32-${commandbox.version}.zip" level="9" update="true">
			<zipfileset prefix="jre" dir="${maven.repo.local}/oracle/jre/${jre.version}/jre-${jre.version}-linux32.zip"/>
      	    <zipfileset file="${dist.dir}/box" filemode="711" prefix="" />
		</zip> -->
		<zip destfile="${dist.dir}/${distro.name}-jre-linux64-${commandbox.version}.zip" level="9" update="true">
			<zipfileset prefix="jre" dir="JREs\jre_${jre.version}_linux_x64/${jre.version}-jre/" filemode="711" />
			<zipfileset file="${dist.dir}/box" filemode="711" prefix="" />
		</zip>
		<zip destfile="${dist.dir}/${distro.name}-jre-darwin64-${commandbox.version}.zip" level="9" update="true">
			<zipfileset prefix="jre" dir="JREs\jre_${jre.version}_mac_x64/${jre.version}-jre/Contents/Home/" filemode="711" />
			<zipfileset file="${dist.dir}/box" filemode="711" prefix="" />
		</zip>

		<!-- Build Checksum -->
		<checksum forceoverwrite="true" fileext=".md5">
			<fileset dir="${dist.dir}">
				<include name="*-jre-*.zip" />
			</fileset>
		</checksum>
		<checksum forceoverwrite="true" algorithm="sha">
			<fileset dir="${dist.dir}">
				<include name="*-jre-*.zip" />
			</fileset>
		</checksum>
		<checksum forceoverwrite="true" algorithm="SHA-256" fileext=".sha256">
			<fileset dir="${dist.dir}">
				<include name="*-jre-*.zip" />
			</fileset>
		</checksum>
	</target>

	<!-- Build local maven repository build.cli.deb,build.cli.exe,build.cli.rpm-->
	<target name="build.cli.mvn" depends="build.cli.deb,build.cli.exe,build.cli.jre,build.cli.rpm">
		<pom-and-deploy pomid="commandbox.pom" packaging="pom" buildtype="${mvn.type}" groupId="com.ortussolutions" artifactId="commandbox" version="${commandbox.version}" name="commandbox">
			<attachments>
				<attach file="${dist.dir}/box.jar" type="jar" />
				<attach file="${dist.dir}/${distro.name}-cfml-${commandbox.version}.zip" type="zip" classifier="cfml" />
				<attach file="${dist.dir}/${distro.name}-debian-${commandbox.version}.deb" type="deb" />
				<attach file="${dist.dir}/${distro.name}-bin-${commandbox.version}.zip" type="zip" classifier="bin" />
				<attach file="${dist.dir}/${distro.name}-jre-darwin64-${commandbox.version}.zip" type="zip" classifier="jre-darwin64" />
				<attach file="${dist.dir}/${distro.name}-jre-linux32-${commandbox.version}.zip" type="zip" classifier="jre-linux32" />
				<attach file="${dist.dir}/${distro.name}-jre-linux64-${commandbox.version}.zip" type="zip" classifier="jre-linux64" />
				<attach file="${dist.dir}/${distro.name}-jre-win32-${commandbox.version}.zip" type="zip" classifier="jre-win32" />
				<attach file="${dist.dir}/${distro.name}-jre-win64-${commandbox.version}.zip" type="zip" classifier="jre-win64" />
				<attach file="${dist.dir}/${distro.name}-win-${commandbox.version}.zip" type="zip" classifier="win32" />
				<attach file="${dist.dir}/${distro.name}-rpm-${commandbox.version}.rpm" type="rpm" />
			</attachments>
		</pom-and-deploy>
	</target>

	<target name="build.cli.deb" depends="build.cli.bin" description="builds a .deb file for debian-based systems ONLY!">
		<!-- Load deb task -->
		<taskdef-dependency name="debtask" classname="debrepo.ant.DebTask" artifactId="debrepo" groupId="org.cfmlprojects" version="1.0.0" />
		<mkdir dir="${deb.repo}"/>
		<debtask todir="${deb.repo}" package="commandbox" section="web" depends="java-common" key="${ortus.sign.key.id}" passphrase="${ortus.sign.key.passphrase}" keyring="${ortus.sign.keyring}">
			<version upstream="${commandbox.version}"/>
			<maintainer name="${commandbox.packager.name}" email="${commandbox.packager.email}"/>
			<description synopsis="${commandbox.description}">CommandBox Version: ${commandbox.version}.</description>
			<tarfileset file="${dist.dir}/box" prefix="usr/local/bin" filemode="755"/>
		</debtask>
		<!-- Copy deb package to dist dir too -->
		<copy file="${deb.repo}/${distro.name}_${commandbox.version}-1_all.deb" toFile="${dist.dir}/${distro.name}-debian-${commandbox.version}.deb"/>
		<!-- Build Checksum -->
		<checksum file="${dist.dir}/${distro.name}-debian-${commandbox.version}.deb" forceoverwrite="true" fileext=".md5" />
		<checksum file="${dist.dir}/${distro.name}-debian-${commandbox.version}.deb" forceoverwrite="true" algorithm="sha" />
		<checksum file="${dist.dir}/${distro.name}-debian-${commandbox.version}.deb" forceoverwrite="true" algorithm="SHA-256" fileext=".sha256"/>
		<echo message="Updating apt (deb) repo in ${deb.repo}"/>
		<!-- Update Repo -->
		<deb-repo dir="${deb.repo}" label="ortus" description="ortussolutions.com debian repository" key="${ortus.sign.key.id}" passphrase="${ortus.sign.key.passphrase}" keyring="${ortus.sign.keyring}" />

		<antcall target="build.cli.deb.stablerepo" />

	</target>

	<target name="build.cli.deb.stablerepo" if="${isStable}">
		<echo>This is a stable build, let's update the stable Debian repo</echo>

		<mkdir dir="${deb.repo.stable}"/>

		<!-- Copy deb package to stable dist dir too -->
		<copy file="${deb.repo}/${distro.name}_${commandbox.version}-1_all.deb" toFile="${deb.repo.stable}/${distro.name}_${commandbox.version}-1_all.deb"/>
		<copy file="${deb.repo}/${distro.name}_${commandbox.version}-1_all.changes" toFile="${deb.repo.stable}/${distro.name}_${commandbox.version}-1_all.changes"/>

		<!-- Update stable Repo -->
		<deb-repo dir="${deb.repo.stable}" label="ortus" description="ortussolutions.com debian repository" key="${ortus.sign.key.id}" passphrase="${ortus.sign.key.passphrase}" keyring="${ortus.sign.keyring}" />
	</target>

	<!-- Build RPM: Leverages redline task -->
	<target name="build.cli.rpm" depends="build.cli.bin">
		<mkdir dir="${rpm.repo}" />
		<echo message="Making rpm in ${rpm.repo} Packager:${commandbox.packager.name} ${commandbox.packager.email} Version: ${commandbox.version}" />
		<!-- execute rpm -->
		<property name="commandbox.rpm.repourl" value="${ortus.repoURL}/RPMS/noarch" />
		<echo message="RPM repository location: ${commandbox.rpm.repourl}"/>
		<rpm-create rpm.repo="${rpm.repo}" rpm.release="1" rpm.reponame="ortus" rpm.baseurl="${commandbox.rpm.repourl}" rpm.group="com.ortussolutions" rpm.name="${distro.name}" rpm.version="${commandbox.version.noPrereleaseID}" rpm.packager="${commandbox.packager.name} ${commandbox.packager.email}" rpm.url="${commandbox.supportURL}" failonerror="false" rpm.keyring="${ortus.sign.keyring}" rpm.key="${ortus.sign.key.id}" rpm.passphrase="${ortus.sign.key.passphrase}">
			<tarfileset file="${dist.dir}/box" prefix="/usr/bin" filemode="755" username="root" group="root"/>
		</rpm-create>
		<!-- Copy rpm to repo -->
		<copy file="${rpm.repo}/${distro.name}-${commandbox.version.noPrereleaseID}-1.noarch.rpm" tofile="${dist.dir}/${distro.name}-rpm-${commandbox.version.noPrereleaseID}.rpm" />
		<!-- Build Checksum -->
		<checksum file="${dist.dir}/${distro.name}-rpm-${commandbox.version.noPrereleaseID}.rpm" forceoverwrite="true" fileext=".md5" />

		<rpm-repo name="${distro.name}" baseurl="${commandbox.rpm.repourl}" dir="${rpm.repo}" failonerror="false"/>

		<antcall target="build.cli.rpm.stablerepo" />

	</target>

	<target name="build.cli.rpm.stablerepo" if="${isStable}">
		<echo message="This is a stable build, let's update the stable RPM repo" />

		<mkdir dir="${rpm.repo.stable}" />
		<echo message="Making stable rpm in ${rpm.repo.stable} Packager:${commandbox.packager.name} ${commandbox.packager.email} Version: ${commandbox.version}" />
		<!-- execute rpm -->
		<property name="commandbox.rpm.repourl.stable" value="${ortus.repoURL}/RPMS-stable/noarch" />
		<echo message="RPM repository location: ${commandbox.rpm.repourl.stable}" />
		<rpm-create rpm.repo="${rpm.repo.stable}" rpm.release="1" rpm.reponame="ortus" rpm.baseurl="${commandbox.rpm.repourl.stable}" rpm.group="com.ortussolutions" rpm.name="${distro.name}" rpm.version="${commandbox.version.noPrereleaseID}" rpm.packager="${commandbox.packager.name} ${commandbox.packager.email}" rpm.url="${commandbox.supportURL}" failonerror="false" rpm.keyring="${ortus.sign.keyring}" rpm.key="${ortus.sign.key.id}" rpm.passphrase="${ortus.sign.key.passphrase}">
			<tarfileset file="${dist.dir}/box" prefix="/usr/bin" filemode="755" username="root" group="root"/>
		</rpm-create>

		<rpm-repo name="${distro.name}" baseurl="${commandbox.rpm.repourl.stable}" dir="${rpm.repo.stable}" failonerror="false"/>

	</target>

	<!-- ********************************************************************************************-->
	<!--						DEPENDENCY TARGETS 													 -->
	<!-- ********************************************************************************************-->

	<target name="resolve.libs">
		<delete dir="${lib.dir}"/>
		<delete dir="${extensions.dir}"/>
		<mkdir dir="${extensions.dir}" />

		<mvn-repo id="jgit-repository" url="https://repo.eclipse.org/content/groups/releases/" />
		<mvn-repo id="sonatype-repository" url="https://oss.sonatype.org/content/repositories/snapshots/" />
		<mvn-repo id="maven-repository" url="https://repo1.maven.org/maven2/" />


		<dependency groupId="org.jline" artifactId="jline" version="${jline.version}" dest="${lib.dir}" type="jar" unzip="false" repoId="maven-repository" />
		<dependency groupId="org.fusesource.jansi" artifactId="jansi" version="${jansi.version}" dest="${lib.dir}" type="jar" unzip="false" repoId="maven-repository" />

		<dependency groupId="org.eclipse.jgit" artifactId="org.eclipse.jgit" version="${jgit.version}" dest="${lib.dir}" repoId="jgit-repository" unzip="false" type="jar">
			<exclusions>
				<!-- Lucee already includes these jars -->
				<exclusion groupId="org.slf4j" artifactId="slf4j-api" />
				<exclusion groupId="org.apache.httpcomponents" artifactId="httpclient" />
			</exclusions>
		</dependency>

		<dependency groupId="org.eclipse.jgit" artifactId="org.eclipse.jgit.ssh.jsch" version="${jgit.version}" dest="${lib.dir}" repoId="jgit-repository" unzip="false" type="jar">
			<exclusions>
				<!-- Lucee already includes these jars -->
				<exclusion groupId="org.slf4j" artifactId="slf4j-api" />
				<exclusion groupId="org.apache.httpcomponents" artifactId="httpclient" />
			</exclusions>
		</dependency>

		<dependency groupId="com.beust" artifactId="jcommander" version="1.47" dest="${lib.dir}" type="jar" unzip="false"/>
		<dependency groupId="net.minidev" artifactId="json-smart-mini" version="${json-smart-mini.version}" unzip="false" type="jar" dest="${lib.dir}"/>

		<!-- engine libs -->
		<!-- stable builds require "maven-repository", and snapshots require "sonatype-repository" -->
		<dependency groupId="org.lucee" artifactId="lucee" version="${lucee.version}" dest="${lib.dir}" unzip="false" type="jar" repoId="maven-repository">
			<exclusions>
				<exclusion groupId="commons-io" artifactId="commons-io" />
				<exclusion groupId="commons-lang" artifactId="commons-lang" />
				<exclusion groupId="org.apache.commons" artifactId="commons-lang3" />
				<exclusion groupId="org.apache.commons" artifactId="commons-text" />
				<exclusion groupId="org.apache.ant" artifactId="ant" />
				<exclusion groupId="javax.servlet" artifactId="javax.servlet-api" />
				<exclusion groupId="javax.servlet.jsp" artifactId="jsp-api" />
				<exclusion groupId="javax.el" artifactId="javax.el-api" />
				<exclusion groupId="org.apache.felix" artifactId="org.apache.felix.framework" />
				<exclusion groupId="junit" artifactId="junit" />
				<exclusion groupId="org.lucee.lib" artifactId="slf4j-nop" />
				<exclusion groupId="org.lucee" artifactId="log4j-core" />
				<exclusion groupId="org.lucee" artifactId="log4j-api" />
				<exclusion groupId="org.lucee" artifactId="argon2" />
			</exclusions>
		</dependency>

		<antcall target="getrunwar" />

		<get src="http://update.lucee.org/rest/update/provider/light/${lucee.version}" dest="${lib-light.dir}/lucee-light-${lucee.version}.jar" verbose="true" />
		<property name="lucee.light.file" value="${lib-light.dir}/lucee-light-${lucee.version}.jar"/>

		<for list="${cfml.extensions}" param="id">
			<sequential>
				<echo>Downloading extension @{id}</echo>

				<get src="http://extension.lucee.org/rest/extension/provider/full/@{id}" dest="${extensions.dir}/@{id}.lex" verbose="true" />

			</sequential>
		</for>

	</target>

	<!-- Get runwar -->
	<target name="getrunwar" description="Get runwar">
		<!-- do a check -->
		<antcontrib:if>
			<and>
				<available file="runwar/${runwar.version}/runwar-${runwar.version}.jar" />
				<not>
					<contains string="${runwar.version}" substring="snapshot" casesensitive="false" />
				</not>
			</and>
			<then>
				<echo>Runwar Binary found!</echo>
			</then>
			<else>
				<echo>runwar not found or snapshot build, getting artifact from ${ortus.repoURL}</echo>
				<mkdir dir="runwar/${runwar.version}" />
				<get src="${ortus.repoURL}/cfmlprojects/runwar/${runwar.version}/runwar-${runwar.version}.jar" dest="runwar/${runwar.version}/runwar-${runwar.version}.jar" verbose="true" />
			</else>
		</antcontrib:if>

		<copy file="runwar/${runwar.version}/runwar-${runwar.version}.jar" tofile="${lib.dir}/runwar-${runwar.version}.jar" overwrite="true" />

	</target>

	<!-- Get launch4j -->
	<target name="getlaunch4j" description="Get an OS dependent launch4j into the build directory">
		<!-- do a check -->
		<antcontrib:if>
			<available file="launch4j-${launch4j.version}/launch4j/launch4j.jar" />
			<then>
				<echo>Launch4j Binary found!</echo>
			</then>
			<else>
				<echo>Launch4j not found, getting artifact from ${ortus.repoURL}</echo>
				<!-- Determine OS type -->
				<antcontrib:if>
					<os family="windows" />
					<then>
						<property name="launch4j.filename" value="launch4j-${launch4j.version}-win32.zip"/>
					</then>
					<elseif>
						<os family="mac" />
						<then>
							<property name="launch4j.filename" value="launch4j-${launch4j.version}-macosx.tgz"/>
						</then>
					</elseif>
					<elseif>
						<os family="unix" />
						<then>
							<property name="launch4j.filename" value="launch4j-${launch4j.version}-linux.tgz"/>
						</then>
					</elseif>
				</antcontrib:if>
				<echo>Downloading ${launch4j.filename} from ${ortus.repoURL}...</echo>
				<get src="${ortus.repoURL}/launch4j/${launch4j.version}/${launch4j.filename}" dest="." verbose="true" />
				<!-- Unzip according to OS -->
				<antcontrib:if>
					<os family="windows" />
					<then>
						<unzip src="${launch4j.filename}" dest="./launch4j-${launch4j.version}/" overwrite="true"/>
					</then>
					<else>
						<untar src="${launch4j.filename}" dest="./launch4j-${launch4j.version}/" compression="gzip"/>
					</else>
				</antcontrib:if>
				<!-- Removal -->
				<delete file="${launch4j.filename}" />
			</else>
		</antcontrib:if>
		<!-- Add execution perms every time just in case -->
		<chmod dir="./launch4j-${launch4j.version}/launch4j/bin/" perm="ugo+rwx" includes="*"/>
	</target>

	<!-- ********************************************************************************************-->
	<!--						CUSTOM MACROS    													 -->
	<!-- ********************************************************************************************-->

	<!-- Configure Lucee Web -->
	<macrodef name="configure-lucee-web">
		<attribute name="lucee-jar" default="${lucee.lib.dir}/lucee-jar-${lucee.version}.jar" />
		<attribute name="config-web" />
		<attribute name="config-server" />
		<attribute name="dump-cfc" />
		<sequential>
			<dependency groupId="org.lucee" artifactId="lucee.config" version="${lucee.config.version}" dest="${temp.dir}/luceeconfigs" unzip="true" type="zip" />
			<property name="extracted" value="${temp.dir}/luceeconfigs" />
			<copy file="${extracted}/server.xml" tofile="@{config-server}" overwrite="true" />
			<copy file="${extracted}/web.xml" tofile="@{config-web}" overwrite="true" />
		</sequential>
	</macrodef>

	<!-- Update Lucee Error Template -->
	<macrodef name="lucee-error-template">
		<attribute name="path" />
		<attribute name="type" default="500" />
		<attribute name="configfile" default="${lucee.config.file}" />
		<sequential>
			<echo>setting lucee template-@{type} to @{path}</echo>
			<antcontrib:var name="lucee.template.error.exists" unset="true" />
			<xmltask source="@{configfile}" dest="@{configfile}">
				<copy path="/*[1]/error/@status-code" attrValue="true" property="lucee.template.error.exists"/>
				<insert path="/*[1]" position="under" unless="lucee.template.error.exists"><![CDATA[<error status-code="true"/>]]></insert>
				<attr path="/*[1]/error" attr="template-@{type}" value="@{path}" />
			</xmltask>
		</sequential>
	</macrodef>

	<!-- Macro to pack jars via java tool -->
	<macrodef name="packjars">
		<attribute name="dir"/>
		<attribute name="packdir"/>
		<attribute name="excludes" default=""/>
		<sequential>
			<for param="file">
				<path>
					<fileset dir="@{dir}" includes="*.jar" excludes="@{excludes}"/>
				</path>
				<sequential>
					<var name="pack200.destdir" unset = "true"/>
					<property name="pack200.destdir" location="@{packdir}"/>
					<var name="pack200.destfile" unset = "true"/>
					<basename property="pack200.destfile" file="@{file}" />
					<echo message="packing @{file}"/>
					<exec executable="${java.home}/bin/pack200" resultproperty="pack.resultcode">
						<arg value="${pack200.destdir}/${pack200.destfile}.pack.gz"/>
						<arg value="@{file}"/>
					</exec>
					<if>
						<equals arg1="${pack.resultcode}" arg2="0" />
						<else>
							<copy file="@{file}" todir="@{packdir}" verbose="true"/>
							<delete file="${pack200.destdir}/${pack200.destfile}.pack.gz" quiet="true" verbose="true"/>
						</else>
					</if>
					<var unset="true" name="pack.resultcode" />
				</sequential>
			</for>
			<!-- we just copy any excluded jars without packing them -->
			<copy todir="@{packdir}">
				<fileset dir="@{dir}" includes="@{excludes}"/>
			</copy>
		</sequential>
	</macrodef>

	<!-- ********************************************************************************************-->
	<!--						TEST TARGETS 														 -->
	<!-- ********************************************************************************************-->

	<target name="build.testwar" depends="cfdistro.build" description="creates test war">
		<!-- creates a war for testing in dist/, use 'box-cli runwar.start.fg' to run -->
		<dependency artifactId="testbox" groupId="com.ortussolutions" version="2.4.0-SNAPSHOT" mapping="/testbox" />
		<!-- set mapping for MXUnit compat -->
		<mapping physical="@ext.mappings.dir@/com/ortussolutions/testbox/2.4.0-SNAPSHOT/system/compat" virtual="/mxunit"/>
		<!-- set mappings for sources, tests -->
		<mapping virtual="/commandbox-home" physical="@temp.dir@/cfml" />
		<mapping virtual="/commandbox" physical="@src.dir@/cfml" />
		<mapping virtual="/wirebox" physical="@src.dir@/cfml/system/wirebox" />
		<mapping virtual="/cfml" physical="@src.dir@/cfml" />
		<mapping virtual="/tests" physical="@src.dir@/../tests" />
	</target>

	<target name="test" description="starts test server, runs tests, then stops test server">
		<server-run>
			<testbox-rundirs basePath="${tests.dir}/cfml" componentPath="tests.cfml" outputdir="${dist.dir}/testresults/" runner="http://${runwar.host}:${runwar.port}/tests/tboxrunner.cfm?"/>
		</server-run>
	</target>

	<target name="build.test" depends="build.testwar,test" description="build test war, run tests">
		<!-- mostly for automated builds- you really only need to build the testwar once -->
	</target>

	<target name="build.test.all" depends="build.cli.all, build.test">
	</target>

</project><|MERGE_RESOLUTION|>--- conflicted
+++ resolved
@@ -12,21 +12,12 @@
     	Build a new distribution of Ortus CommandBox
 	</description>
 
-<<<<<<< HEAD
-    <!-- Version: UPDATE ON EACH RELEASE AS NEEDED -->
- 	<property name="distro.groupID"				value="ortussolutions" />
- 	<property name="distro.name"				value="commandbox"/>
- 	<!-- Special things happen when the version and stableVersion are the same value as that signifies a "stable" build.   -->
- 	<property name="commandbox.version"			value="5.9.1"/>
- 	<property name="commandbox.stableVersion"	value="5.9.1"/>
-=======
 	<!-- Version: UPDATE ON EACH RELEASE AS NEEDED -->
 	<property name="distro.groupID" value="ortussolutions" />
 	<property name="distro.name" value="commandbox"/>
 	<!-- Special things happen when the version and stableVersion are the same value as that signifies a "stable" build.   -->
 	<property name="commandbox.version" value="6.0.0"/>
 	<property name="commandbox.stableVersion" value="6.0.0"/>
->>>>>>> 49907090
 
 	<!-- Time Label -->
 	<tstamp prefix="start"/>
@@ -253,19 +244,9 @@
 		<!--
 		<mkdir dir="${temp.dir}/engine/cfml/cli/lucee-server/deploy/" />
 
-<<<<<<< HEAD
-		<mkdir dir="${temp.dir}/engine/cfml/cli/lucee-server/deploy/" />
-
-		<!-- Ortus ORM Extension.  The URL has the entryID, the file is the actual extension ID -->
-		<get src="https://forgebox.io/download/8a808d4c880b35a101880bbaccf90003"
-			dest="${temp.dir}/engine/cfml/cli/lucee-server/deploy/D062D72F-F8A2-46F0-8CBC91325B2F067B.lex"
-			verbose="true" />
-
-=======
 		 Ortus ORM Extension.  The URL has the entryID, the file is the actual extension ID
 		<get src="https://forgebox.io/download/8a808d4c880b35a101880bbaccf90003" dest="${temp.dir}/engine/cfml/cli/lucee-server/deploy/D062D72F-F8A2-46F0-8CBC91325B2F067B.lex" verbose="true" />
 -->
->>>>>>> 49907090
 		<!-- Zip up the engine -->
 		<zip destfile="${temp.dir}/cli/engine.zip">
 			<fileset dir="${temp.dir}/engine"/>
