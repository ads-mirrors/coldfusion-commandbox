--- conflicted
+++ resolved
@@ -1,20 +1,11 @@
 component {
-<<<<<<< HEAD
-	
-=======
 
->>>>>>> d91420a0
 	this.name="CommandBox Testing Harness - " & hash( getCurrentTemplatePath() );
 	this.applicationTimeout = createTimeSpan( 0, 0, 5, 0 );
 	this.sessionTimeout = createTimeSpan( 0, 0, 5, 0 );
 	this.sessionmanagement="true";
-<<<<<<< HEAD
-	
-	// mappings	
-=======
 
 	// mappings
->>>>>>> d91420a0
 	this.mappings[ "/tests" ] 		= getDirectoryFromPath( getCurrentTemplatePath() );
 	this.mappings[ '/testbox' ] 	= 'testbox';
 	this.mappings[ '/commandbox' ] 	= '../src/cfml';
@@ -22,20 +13,12 @@
 	this.mappings[ '/mxunit' ] 		= 'testbox/system/testing/compat';
 
 	boolean function onRequestStart( required targetPage ){
-<<<<<<< HEAD
-		new wirebox.system.ioc.Injector( 'tests.cfml.config.WireBox' );
-=======
 		new wirebox.system.ioc.Injector( 'tests.config.WireBox' );
->>>>>>> d91420a0
 		return true;
 	}
 
 	function onRequestEnd( required targetPage ){
 		structDelete( application, "wirebox" );
 	}
-<<<<<<< HEAD
-		
-=======
 
->>>>>>> d91420a0
 }