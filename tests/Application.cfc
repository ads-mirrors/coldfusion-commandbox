--- conflicted
+++ resolved
@@ -5,17 +5,6 @@
 	this.sessionTimeout = createTimeSpan( 0, 0, 5, 0 );
 	this.sessionmanagement="true";
 
-	// mappings
-<<<<<<< HEAD
-
-=======
-	this.mappings[ "/tests" ] 		= getDirectoryFromPath( getCurrentTemplatePath() );
-	this.mappings[ '/testbox' ] 	= 'testbox';
-	this.mappings[ '/commandbox' ] 	= '../src/cfml';
-	this.mappings[ '/wirebox' ] 	= '../src/cfml/system/wirebox';
-	this.mappings[ '/mxunit' ] 		= '/testbox/system/compat';
-	
->>>>>>> 6e0b1875
 	boolean function onRequestStart( required targetPage ){
 		new wirebox.system.ioc.Injector( 'tests.config.WireBox' );
 		return true;
