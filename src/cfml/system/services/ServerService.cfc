/**
*********************************************************************************
* Copyright Since 2014 CommandBox by Ortus Solutions, Corp
* www.coldbox.org | www.ortussolutions.com
********************************************************************************
* @author Brad Wood, Luis Majano, Denny Valliant
*
* I manage servers
*
*/
component accessors="true" singleton{

	/**
	* Where the server libs are located
	*/
	property name="libDir";
	/**
	* Where the server configuration file is
	*/
	property name="serverConfig";
	/**
 	* Where core and custom servers are stored
 	*/
	property name="serverHomeDirectory";
	/**
	* Where custom servers are stored
	*/
	property name="customServerDirectory";
	/**
	* Where the Java Command Executable is
	*/
	property name="javaCommand";
	/**
	* Where the Run War jar path is
	*/
	property name="jarPath";
	/**
	* The default rewrites configuration file
	*/
	property name="rewritesDefaultConfig" inject="rewritesDefaultConfig@constants";

	/**
	* Constructor
	* @shell.inject shell
	* @formatter.inject Formatter
	* @fileSystem.inject FileSystem
	* @homeDir.inject HomeDir@constants
	* @consoleLogger.inject logbox:logger:console
	* @logger.inject logbox:logger:{this}
	*/
	function init(
		required shell,
		required formatter,
		required fileSystem,
		required homeDir,
		required consoleLogger,
		required logger
	){
		// DI
		variables.shell 			= arguments.shell;
		variables.formatterUtil 	= arguments.formatter;
		variables.fileSystemUtil 	= arguments.fileSystem;
		variables.consoleLogger 	= arguments.consoleLogger;
		variables.logger 			= arguments.logger;

		// java helpers
		java = {
			ServerSocket 	: createObject( "java", "java.net.ServerSocket" )
			, File 			: createObject( "java", "java.io.File" )
			, Socket 		: createObject( "java", "java.net.Socket" )
			, InetAddress 	: createObject( "java", "java.net.InetAddress" )
			, LaunchUtil 	: createObject( "java", "runwar.LaunchUtil" )
		};

		// the home directory.
		variables.homeDir = arguments.homeDir;
		// the lib dir location, populated from shell later.
		variables.libDir = arguments.homeDir & "/lib";
		// Where core server is installed
		variables.serverHomeDirectory = arguments.homeDir & "/engine/cfml/server/";
		// Where custom server configs are stored
		variables.serverConfig = arguments.homeDir & "/servers.json";
		// Where custom servers are stored
		variables.customServerDirectory = arguments.homeDir & "/server/";
		// The JRE executable command
		variables.javaCommand = arguments.fileSystem.getJREExecutable();
		// The runwar jar path
		variables.jarPath = java.File.init( java.launchUtil.class.getProtectionDomain().getCodeSource()
				.getLocation().toURI().getSchemeSpecificPart() ).getAbsolutePath();

		// Init server config if not found
		if( !fileExists( variables.serverConfig ) ){
			setServers( {} );
		}
		// Init custom server location if not exists
		if( !directoryExists( variables.customServerDirectory ) ){
			directoryCreate( variables.customServerDirectory );
		}

		return this;
	}

	/**
	 * Start a server instance
	 *
	 * @serverInfo.hint The server information struct: [ webroot, name, port, host, stopSocket, logDir, status, statusInfo, HTTPEnable, SSLEnable, RewritesEnable, RewritesConfig ]
	 * @openBrowser.hint Open a web browser or not
	 * @force.hint force start if status is not stopped
	 * @debug.hint sets debug log level
	 **/
	function start(
		Struct serverInfo,
		Boolean openBrowser,
		Boolean force=false,
		Boolean debug=false
	){
		var launchUtil 	= java.LaunchUtil;
		
		// get webroot info
		var webroot 	= arguments.serverInfo.webroot;
		var webhash 	= hash( arguments.serverInfo.webroot );
		
		// default server name, ports, options
		var name 		= arguments.serverInfo.name is "" ? listLast( webroot, "\/" ) : arguments.serverInfo.name;
		var portNumber  = arguments.serverInfo.port == 0 ? getRandomPort( arguments.serverInfo.host ) : arguments.serverInfo.port;
		var stopPort 	= arguments.serverInfo.stopsocket == 0 ? getRandomPort( arguments.serverInfo.host ) : arguments.serverInfo.stopsocket;
		var HTTPEnable 	= isNull( arguments.serverInfo.HTTPEnable ) ? true 	: arguments.serverInfo.HTTPEnable;
		var SSLEnable 	= isNull( arguments.serverInfo.SSLEnable ) 	? false : arguments.serverInfo.SSLEnable;
		var SSLPort 	= isNull( arguments.serverInfo.sslPort ) 	? 1443 	: arguments.serverInfo.sslPort;
		var SSLCert 	= isNull( arguments.serverInfo.sslCert ) 	? "" 	: arguments.serverInfo.sslCert;
		var SSLKey 		= isNull( arguments.serverInfo.sslKey ) 	? "" 	: arguments.serverInfo.sslKey;
		var SSLKeyPass 	= isNull( arguments.serverInfo.sslKeyPass ) ? "" 	: arguments.serverInfo.sslKeyPass;
		
		// setup default tray icon if empty
		var trayIcon    = len( arguments.serverInfo.trayIcon ) ? arguments.serverInfo.trayIcon : "#variables.libdir#/trayicon.png";
		
		// Setup lib directory, add more if defined by server info
		var libDirs     = variables.libDir;
		if ( Len( Trim( arguments.serverInfo.libDirs ?: "" ) ) ) {
			libDirs = ListAppend( libDirs, arguments.serverInfo.libDirs );
		}
		
		// URL rewriting
		var rewritesEnable  = isNull( arguments.serverInfo.rewritesEnable ) ? false : arguments.serverInfo.rewritesEnable;
		var rewritesConfig 	= isNull( arguments.serverInfo.rewritesConfig ) ? "" 	: arguments.serverInfo.rewritesConfig;

		// config directory locations
		var configDir       = len( arguments.serverInfo.webConfigDir ) 		? arguments.serverInfo.webConfigDir 	: getCustomServerFolder( arguments.serverInfo );
		var serverConfigDir = len( arguments.serverInfo.serverConfigDir ) 	? arguments.serverInfo.serverConfigDir 	: variables.serverHomeDirectory;

		// log directory location
		var logdir = configdir & "/log";
		if( !directoryExists( logDir ) ){ directoryCreate( logDir ); }

		// The process native name
		var processName = name is "" ? "CommandBox" : name;

		// The java arguments to execute:  Shared server, custom web configs
<<<<<<< HEAD
		var args = " -javaagent:""#libdir#/railo-inst.jar"" -jar ""#variables.jarPath#"""
				& " -war ""#webroot#"" --background=true --port #portNumber# --host #arguments.serverInfo.host# --debug #debug#"
				& " --stop-port #stopPort# --processname ""#processName#"" --log-dir ""#logdir#"""
				& " --open-browser #openbrowser# --open-url http://#arguments.serverInfo.host#:#portNumber#"
				& " --cfengine-name railo --server-name ""#name#"" --lib-dirs ""#libDirs#"""
=======
		var args = " -javaagent:""#libdir#/lucee-inst.jar"" -jar ""#variables.jarPath#"""
				& " -war ""#webroot#"" --background=true --port #portNumber# --host #arguments.serverInfo.host# --debug #debug#"
				& " --stop-port #stopPort# --processname ""#processName#"" --log-dir ""#logdir#"""
				& " --open-browser #openbrowser# --open-url http://#arguments.serverInfo.host#:#portNumber#"
				& " --cfengine-name lucee --server-name ""#name#"" --lib-dirs ""#libDirs#"""
>>>>>>> 28d4b784
				& " --tray-icon ""#trayIcon#"" --tray-config ""#libdir#/traymenu.json"""
				& " --cfml-web-config ""#configdir#"" --cfml-server-config ""#serverConfigDir#""";
		// Incorporate SSL to command
		if( SSLEnable ){
			args &= " --http-enable #HTTPEnable# --ssl-enable #SSLEnable# --ssl-port #SSLPort#";
		}
		if( SSLEnable && SSLCert != "") {
			args &= " --ssl-cert ""#SSLCert#"" --ssl-key ""#SSLKey#"" --ssl-keypass ""#SSLKeyPass#""";
		}
		// Incorporate web-xml to command
		if ( Len( Trim( arguments.serverInfo.webXml ?: "" ) ) ) {
			args &= " --web-xml-path ""#arguments.serverInfo.webXml#""";
		}
		// Incorporate rewrites to command
		args &= " --urlrewrite-enable #rewritesEnable#";
		if( !len( rewritesConfig ) ){
			rewritesConfig = variables.rewritesDefaultConfig;
		}
		if( rewritesEnable ){
			rewritesConfig = fileSystemUtil.resolvePath( rewritesConfig );
			if( !fileExists(rewritesConfig) ){
				return "URL rewrite config not found #rewritesConfig#";
			}
			args &= " --urlrewrite-file ""#rewritesConfig#""";
		}

		// add back port and log information and persist server information
		arguments.serverInfo.port 		= portNumber;
		arguments.serverInfo.stopsocket = stopPort;
		arguments.serverInfo.logdir 	= logdir;
		setServerInfo( arguments.serverInfo );

		// If server is stoped or forced, start it
		if( arguments.serverInfo.status == "stopped" || force) {
			// change status to starting + persist
			arguments.serverInfo.status = "starting";
			setServerInfo( serverInfo );
			// thread the execution
			thread name="server#webhash##createUUID()#" serverInfo=arguments.serverInfo args=args {
				try{
					// execute the server command
					var  executeResult = '';
					var  executeError = '';
					execute name=variables.javaCommand arguments=attributes.args timeout="50" variable="executeResult" errorVariable="executeError"; 
					// save server info and persist
					arguments.serverInfo.statusInfo = { command:variables.javaCommand, arguments:attributes.args, result:executeResult & ' ' & executeError };
					arguments.serverInfo.status="running";
					setServerInfo( serverInfo );
				} catch (any e) {
					logger.error( "Error starting server: #e.message# #e.detail#", arguments );
					arguments.serverInfo.statusInfo.result &= executeResult & ' ' & executeError;
					arguments.serverInfo.status="unknown";
					setServerInfo( arguments.serverInfo );
				}
			}
			return "The server for #webroot# is starting on #arguments.serverInfo.host#:#portNumber#... type 'server status' to see result";
		} else {
			return "Cannot start!  The server is currently in the #arguments.serverInfo.status# state!#chr(10)#Use force=true or the 'server forget' command ";
		}
	}

	/**
	 * Stop server
	 * @serverInfo.hint The server information struct: [ webroot, name, port, stopSocket, logDir, status, statusInfo ]
	 *
	 * @returns struct of [ error, messages ]
 	 **/
	struct function stop( required struct serverInfo ){
		var launchUtil = java.LaunchUtil;
		var stopsocket = arguments.serverInfo.stopsocket;
		var args = "-jar ""#variables.jarPath#"" -stop --stop-port #val( stopsocket )# -host #arguments.serverInfo.host# --background false";
		var results = { error = false, messages = "" };

		try{
			// Try to stop and set status back
			execute name=variables.javaCommand arguments=args timeout="50" variable="results.messages";
			serverInfo.status 		= "stopped";
			serverInfo.statusInfo 	= { command:variables.javaCommand, arguments:args, result:results.messages };
			setServerInfo( serverInfo );
			return results;
		} catch (any e) {
			serverInfo.status 		= "unknown";
			serverInfo.statusInfo 	= { command:variables.javaCommand, arguments:args, result:results.messages };
			setServerInfo( serverInfo );
			return { error=true, messages=e.message & e.detail };
		}
	}

	/**
	 * Forget server from the configurations
	 * @serverInfo.hint struct of server info (ports, etc.)
	 * @all.hint remove ALL servers
 	 **/
	function forget( required struct serverInfo, boolean all=false ){
		if( !arguments.all ){
			var servers 	= getServers();
			var serverdir 	= getCustomServerFolder( arguments.serverInfo );

			// try to delete from config first
			structDelete( servers, hash( arguments.serverInfo.webroot ) );
			setServers( servers );
			// try to delete server
			if( directoryExists( serverDir ) ){
				// Catch this to gracefully handle where the OS or another program
				// has the folder locked.
				try {
					directoryDelete( serverdir, true );
				} catch( any e ) {
					consoleLogger.error( '#e.message##chr(10)#Did you leave the server running? ' );
					logger.error( '#e.message# #e.detail#' , e.stackTrace );
				}
			}
			// return message
			return "Poof! Wiped out server " & serverInfo.name;
		} else {
			var serverNames = getServerNames();
			setServers( {} );
				// Catch this to gracefully handle where the OS or another program
				// has the folder locked.
				try {
					directoryDelete( variables.customServerDirectory, true );
					directoryCreate( variables.customServerDirectory );
				} catch( any e ) {
					consoleLogger.error( '#e.message##chr(10)#Did you leave a server running? ' );
					logger.error( '#e.message# #e.detail#' , e.stackTrace );
				}
			return "Poof! All servers (#arrayToList( serverNames )#) have been wiped.";
		}
	}

	/**
	* Get a custom server folder name according to our naming convention to avoid collisions with name
	* @serverInfo The server information
	*/
	function getCustomServerFolder( required struct serverInfo ){
		return variables.customServerDirectory & arguments.serverinfo.id & "-" & arguments.serverInfo.name;
	}

	/**
	 * Get a random port for the specified host
	 * @host.hint host to get port on, defaults 127.0.0.1
 	 **/
	function getRandomPort( host="127.0.0.1" ){
		var nextAvail  = java.ServerSocket.init( javaCast( "int", 0 ),
												 javaCast( "int", 1 ),
												 java.InetAddress.getByName( arguments.host ) );
		var portNumber = nextAvail.getLocalPort();
		nextAvail.close();
		return portNumber;
	}

	/**
	 * persist server info
	 * @serverInfo.hint struct of server info (ports, etc.)
 	 **/
	function setServerInfo( required struct serverInfo ){
		var servers 	= getServers();
		var webrootHash = hash( arguments.serverInfo.webroot );

		if( arguments.serverInfo.webroot == "" ){
			throw( "The webroot cannot be empty!" );
		}
		servers[ webrootHash ] = serverInfo;
		// persist back safely
		setServers( servers );
	}

	/**
	 * persist servers
	 * @servers.hint struct of serverInfos
 	 **/
	ServerService function setServers( required Struct servers ){
		lock name="serverservice.serverconfig" type="exclusive" throwOnTimeout="true" timeout="10"{
			fileWrite( serverConfig, formatterUtil.formatJson( serializeJSON( servers ) ) );
		}
		return this;
	}

	/**
	* get servers struct from config file on disk
 	**/
	struct function getServers() {
		if( fileExists( variables.serverConfig ) ){
			lock name="serverservice.serverconfig" type="readOnly" throwOnTimeout="true" timeout="10"{
				var results = deserializeJSON( fileRead( variables.serverConfig ) );
				var updateRequired = false;
				
				// Loop over each server for some housekeeping
				for( var thisKey in results ){
					// Backwards compat-- add in server id if it doesn't exist for older versions of CommandBox
					if( isNull( results[ thisKey ].id ) ){
						results[ thisKey ].id = hash( results[ thisKey ].webroot );
						updateRequired = true;
					}
					// Future-proof server info by guaranteeing that all properties will exist in the 
					// server object as long as they are defined in the newServerInfoStruct() method.
					results[ thisKey ].append( newServerInfoStruct(), false );
				}
			}
			// If any server didn't have an ID, go ahead and save it now
			if( updateRequired ){ setServers( results ); }
			return results;
		} else {
			return {};
		}
	}

	/**
	* Get a server information struct by name or directory
	* @directory.hint the directory to find
	* @name.hint The name to find
	*/
	struct function getServerInfoByDiscovery( required directory="", required name="" ){
		// Discover by shortname or webroot
		if( len( arguments.name ) ){
			return getServerInfoByName( arguments.name );
		}

		var webroot = arguments.directory is "" ? shell.pwd() : arguments.directory;
		return getServerInfoByWebroot( fileSystemUtil.resolvePath( webroot ) );
	}

	/**
	* Get a server information struct by name, if not found it returns an empty struct
	* @name.hint The name to find
	*/
	struct function getServerInfoByName( required name ){
		var servers = getServers();
		for( var thisServer in servers ){
			if( servers[ thisServer ].name == arguments.name ){
				return servers[ thisServer ];
			}
		}

		return {};
	}

	/**
	* Get all servers registered as an array of names
	*/
	array function getServerNames(){
		var servers = getServers();
		var results = [];

		for( var thisServer in servers ){
			arrayAppend( results, servers[ thisServer ].name );
		}

		return results;
	}

	/**
	* Get a server information struct by webrot, if not found it returns an empty struct
	* @webroot.hint The webroot to find
	*/
	struct function getServerInfoByWebroot( required webroot ){
		var webrootHash = hash( arguments.webroot );
		var servers 	= getServers();

		return structKeyExists( servers, webrootHash ) ? servers[ webrootHash ] : {};
	}

	/**
	* Get server info for webroot, if not created, it will init a new server info entry
	* @webroot.hint root directory for served content
 	**/
	struct function getServerInfo( required webroot ){
		var servers 	= getServers();
		var webrootHash = hash( arguments.webroot );
		var statusInfo 	= {};

		if( !directoryExists( arguments.webroot ) ){
			statusInfo = { result:"Webroot does not exist, cannot start :" & arguments.webroot };
		}

		if( isNull( servers[ webrootHash ] ) ){
			// prepare new server info
			var serverInfo 		= newServerInfoStruct();
			serverInfo.id 		= webrootHash;
			serverInfo.webroot 	= arguments.webroot;
			serverInfo.name 	= listLast( arguments.webroot, "\/" );
			// Store it in server struct
			servers[ webrootHash ] = serverInfo;
			// persist it
			setServers( servers );
		}

		// Return the new record
		return servers[ webrootHash ];
	}

	/**
	* Returns a new server info structure
	*/
	struct function newServerInfoStruct(){
		return {
			id 				: "",
			port			: 0,
			host			: "127.0.0.1",
			stopsocket		: 0,
			debug			: false,
			status			: "stopped",
			statusInfo		: {
				result : "",
				arguments : "",
				command : "" 
			},
			name			: "",
			logDir 			: "",
			trayicon 		: "",
			libDirs 		: "",
			webConfigDir 	: "",
			serverConfigDir : "",
			webroot			: "",
			webXML 			: "",
			HTTPEnable		: true,
			SSLEnable		: false,
			SSLPort			: 1443,
			SSLCert 		: "",
			SSLKey			: "",
			SSLKeyPass		: "",
			rewritesEnable  : false,
			rewritesConfig	: ""
		};
	}

}<|MERGE_RESOLUTION|>--- conflicted
+++ resolved
@@ -156,19 +156,11 @@
 		var processName = name is "" ? "CommandBox" : name;
 
 		// The java arguments to execute:  Shared server, custom web configs
-<<<<<<< HEAD
-		var args = " -javaagent:""#libdir#/railo-inst.jar"" -jar ""#variables.jarPath#"""
-				& " -war ""#webroot#"" --background=true --port #portNumber# --host #arguments.serverInfo.host# --debug #debug#"
-				& " --stop-port #stopPort# --processname ""#processName#"" --log-dir ""#logdir#"""
-				& " --open-browser #openbrowser# --open-url http://#arguments.serverInfo.host#:#portNumber#"
-				& " --cfengine-name railo --server-name ""#name#"" --lib-dirs ""#libDirs#"""
-=======
 		var args = " -javaagent:""#libdir#/lucee-inst.jar"" -jar ""#variables.jarPath#"""
 				& " -war ""#webroot#"" --background=true --port #portNumber# --host #arguments.serverInfo.host# --debug #debug#"
 				& " --stop-port #stopPort# --processname ""#processName#"" --log-dir ""#logdir#"""
 				& " --open-browser #openbrowser# --open-url http://#arguments.serverInfo.host#:#portNumber#"
 				& " --cfengine-name lucee --server-name ""#name#"" --lib-dirs ""#libDirs#"""
->>>>>>> 28d4b784
 				& " --tray-icon ""#trayIcon#"" --tray-config ""#libdir#/traymenu.json"""
 				& " --cfml-web-config ""#configdir#"" --cfml-server-config ""#serverConfigDir#""";
 		// Incorporate SSL to command
