--- conflicted
+++ resolved
@@ -1130,12 +1130,8 @@
 			.append( '--log-dir' ).append( serverInfo.logDir )
 			.append( '--server-name' ).append( serverInfo.name )
 			.append( '--tray-enable' ).append( serverInfo.trayEnable )
-<<<<<<< HEAD
 			.append( '--dock-enable' ).append( serverInfo.dockEnable )
 			.append( '--gzip-predicate' ).append( serverInfo.gzipPredicate )
-=======
-			.append( '--dock-enable' ).append( serverInfo.dockEnable ) 
->>>>>>> 7a1d868e
 			.append( '--directoryindex' ).append( serverInfo.directoryBrowsing )
 			.append( '--timeout' ).append( serverInfo.startTimeout )
 			.append( '--proxy-peeraddress' ).append( 'true' )
