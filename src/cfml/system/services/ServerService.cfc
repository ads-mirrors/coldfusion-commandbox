/**
*********************************************************************************
* Copyright Since 2014 CommandBox by Ortus Solutions, Corp
* www.coldbox.org | www.ortussolutions.com
********************************************************************************
* @author Brad Wood, Luis Majano, Denny Valliant
*
* I manage servers
*
*/
component accessors="true" singleton {

	/**
	* Where the server libs are located
	*/
	property name="libDir";
	/**
	* Where the server configuration file is
	*/
	property name="serverConfig";
	/**
	* Where custom servers are stored
	*/
	property name="customServerDirectory";
	/**
	* Where the Java Command Executable is
	*/
	property name="javaCommand";
	/**
	* Where the Run War jar path is
	*/
	property name="jarPath";

	property name='rewritesDefaultConfig'	inject='rewritesDefaultConfig@constants';
	property name='interceptorService'		inject='interceptorService';
	property name='configService'			inject='ConfigService';
	property name='JSONService'				inject='JSONService';
	property name='packageService'			inject='packageService';
	property name='serverEngineService'		inject='serverEngineService';
	property name='consoleLogger'			inject='logbox:logger:console';
	property name='wirebox'					inject='wirebox';
	property name='CR'						inject='CR@constants';
	property name='parser'					inject='parser';
	property name='systemSettings'			inject='SystemSettings';
	property name='javaService'				inject='provider:javaService';

	/**
	* Constructor
	* @shell.inject shell
	* @formatter.inject Formatter
	* @fileSystem.inject FileSystem
	* @homeDir.inject HomeDir@constants
	* @consoleLogger.inject logbox:logger:console
	* @logger.inject logbox:logger:{this}
	*/
	function init(
		required shell,
		required formatter,
		required fileSystem,
		required homeDir,
		required consoleLogger,
		required logger
	){
		// DI
		variables.shell 			= arguments.shell;
		variables.formatterUtil 	= arguments.formatter;
		variables.fileSystemUtil 	= arguments.fileSystem;
		variables.consoleLogger 	= arguments.consoleLogger;
		variables.logger 			= arguments.logger;

		// java helpers
		java = {
			ServerSocket 	: createObject( "java", "java.net.ServerSocket" )
			, File 			: createObject( "java", "java.io.File" )
			, Socket 		: createObject( "java", "java.net.Socket" )
			, InetAddress 	: createObject( "java", "java.net.InetAddress" )
			, LaunchUtil 	: createObject( "java", "runwar.LaunchUtil" )
		};

		// the home directory.
		variables.homeDir = arguments.homeDir;
		// the lib dir location, populated from shell later.
		variables.libDir = arguments.homeDir & "/lib";
		// Where custom server configs are stored
		variables.serverConfig = arguments.homeDir & "/servers.json";
		// Where custom servers are stored
		variables.customServerDirectory = arguments.homeDir & "/server/";
		// The JRE executable command
		variables.javaCommand = arguments.fileSystem.getJREExecutable();
		// The runwar jar path
		variables.jarPath = java.File.init( java.launchUtil.getClass().getProtectionDomain().getCodeSource()
				.getLocation().toURI().getSchemeSpecificPart() ).getAbsolutePath();

		// Init server config if not found
		if( !fileExists( variables.serverConfig ) ){
			initServers();
		}
		// Init custom server location if not exists
		if( !directoryExists( variables.customServerDirectory ) ){
			directoryCreate( variables.customServerDirectory );
		}

		return this;
	}

	function onDIComplete() {
	}

	function getDefaultServerJSON() {
		// pull default settings from config to mix in below.
		// The structure of server.defaults in Config settings matches the default server.json layout here.
		var d = ConfigService.getSetting( 'server.defaults', {} );

		return {
			'name' : d.name ?: '',
			'openBrowser' : d.openBrowser ?: true,
			'openBrowserURL' : d.openBrowserURL ?: '',
			'startTimeout' : 240,
			'stopsocket' : d.stopsocket ?: 0,
			'debug' : d.debug ?: false,
			'trace' : d.trace ?: false,
			'console' : d.console ?: false,
			'trayicon' : d.trayicon ?: '',
			// Duplicate so onServerStart interceptors don't actually change config settings via reference.
			'trayOptions' : duplicate( d.trayOptions ?: [] ),
			'trayEnable' : d.trayEnable ?: true,
			'dockEnable' : d.dockEnable ?: true,
			'jvm' : {
				'heapSize' : d.jvm.heapSize ?: '',
				'minHeapSize' : d.jvm.minHeapSize ?: '',
				'args' : d.jvm.args ?: '',
				'javaHome' : d.jvm.javaHome ?: '',
				'javaVersion' : d.jvm.javaVersion ?: ''
			},
			'web' : {
				'host' : d.web.host ?: '127.0.0.1',
				'directoryBrowsing' : d.web.directoryBrowsing ?: false,
				'webroot' : d.web.webroot ?: '',
				// Duplicate so onServerStart interceptors don't actually change config settings via reference.
				'aliases' : duplicate( d.web.aliases ?: {} ),
				// Duplicate so onServerStart interceptors don't actually change config settings via reference.
				'errorPages' : duplicate( d.web.errorPages ?: {} ),
				'accessLogEnable' : d.web.accessLogEnable ?: false,
				'GZIPEnable' : d.web.GZIPEnable ?: true,
				'welcomeFiles' : d.web.welcomeFiles ?: '',
				'maxRequests' : d.web.maxRequests ?: '',
				'HTTP' : {
					'port' : d.web.http.port ?: 0,
					'enable' : d.web.http.enable ?: true
				},
				'SSL' : {
					'enable' : d.web.ssl.enable ?: false,
					'port' : d.web.ssl.port ?: 1443,
					'certFile' : d.web.ssl.certFile ?: '',
					'keyFile' : d.web.ssl.keyFile ?: '',
					'keyPass' : d.web.ssl.keyPass ?: ''
				},
				'AJP' : {
					'enable' : d.web.ajp.enable ?: false,
					'port' : d.web.ajp.port ?: 8009
				},
				'rewrites' : {
					'enable' : d.web.rewrites.enable ?: false,
					'logEnable' : d.web.rewrites.logEnable ?: false,
					'config' : d.web.rewrites.config ?: variables.rewritesDefaultConfig,
					'statusPath' : d.web.rewrites.statusPath ?: '',
					'configReloadSeconds' : d.web.rewrites.configReloadSeconds ?: ''
				},
				'basicAuth' : {
					'enable' : d.web.basicAuth.enable ?: true,
					'users' : d.web.basicAuth.users ?: {}
				}
			},
			'app' : {
				'logDir' : d.app.logDir ?: '',
				'libDirs' : d.app.libDirs ?: '',
				'webConfigDir' : d.app.webConfigDir ?: '',
				'serverConfigDir' : d.app.serverConfigDir ?: '',
				'webXML' : d.app.webXML ?: '',
				'standalone' : d.app.standalone ?: false,
				'WARPath' : d.app.WARPath ?: '',
				'cfengine' : d.app.cfengine ?: '',
				'restMappings' : d.app.cfengine ?: '',
				'serverHomeDirectory' : d.app.serverHomeDirectory ?: '',
				'sessionCookieSecure' : d.app.sessionCookieSecure ?: false,
				'sessionCookieHTTPOnly' : d.app.sessionCookieHTTPOnly ?: false
			},
			'runwar' : {
				'jarPath' : d.runwar.jarPath ?: variables.jarPath,
				'args' : d.runwar.args ?: '',
				// Duplicate so onServerStart interceptors don't actually change config settings via reference.
				'XNIOOptions' : duplicate( d.runwar.XNIOOptions ?: {} ),
				// Duplicate so onServerStart interceptors don't actually change config settings via reference.
				'undertowOptions' : duplicate( d.runwar.undertowOptions ?: {} )
			}
		};
	}

	/**
	 * Start a server instance
	 *
	 * @serverProps.hint A struct of settings to influence how to start the server. Params not provided by the user are null.
	 **/
	function start(
		Struct serverProps
	){

		var job = wirebox.getInstance( 'interactiveJob' );
		job.start( 'Starting Server', 10 );

		// Resolve path as used locally
		if( !isNull( serverProps.directory ) ) {
			serverProps.directory = fileSystemUtil.resolvePath( serverProps.directory );
		}
		if( !isNull( serverProps.serverConfigFile ) ) {
			serverProps.serverConfigFile = fileSystemUtil.resolvePath( serverProps.serverConfigFile );
		}
		if( !isNull( serverProps.WARPath ) ) {
			serverProps.WARPath = fileSystemUtil.resolvePath( serverProps.WARPath );
		}
		if( !isNull( serverProps.serverHomeDirectory ) ) {
			serverProps.serverHomeDirectory = fileSystemUtil.resolvePath( serverProps.serverHomeDirectory );
		}
		if( !isNull( serverProps.trayIcon ) ) {
			serverProps.trayIcon = fileSystemUtil.resolvePath( serverProps.trayIcon );
		}
		if( !isNull( serverProps.rewritesConfig ) ) {
			serverProps.rewritesConfig = fileSystemUtil.resolvePath( serverProps.rewritesConfig );
		}
		if( !isNull( serverProps.webConfigDir ) ) {
			serverProps.webConfigDir = fileSystemUtil.resolvePath( serverProps.webConfigDir );
		}
		if( !isNull( serverProps.serverConfigDir ) ) {
			serverProps.serverConfigDir = fileSystemUtil.resolvePath( serverProps.serverConfigDir );
		}
		if( !isNull( serverProps.webXML ) ) {
			serverProps.webXML = fileSystemUtil.resolvePath( serverProps.webXML );
		}
		if( !isNull( serverProps.libDirs ) ) {
			// Comma-delimited list needs each item resolved
			serverProps.libDirs = serverProps.libDirs
				.map( function( thisLibDir ){
					return fileSystemUtil.resolvePath( thisLibDir );
			 	} );
		}
		if( !isNull( serverProps.SSLCertFile ) ) {
			serverProps.SSLCertFile = fileSystemUtil.resolvePath( serverProps.SSLCertFile );
		}
		if( !isNull( serverProps.SSLKeyFile ) ) {
			serverProps.SSLKeyFile = fileSystemUtil.resolvePath( serverProps.SSLKeyFile );
		}
		if( !isNull( serverProps.javaHomeDirectory ) ) {
			serverProps.javaHomeDirectory = fileSystemUtil.resolvePath( serverProps.javaHomeDirectory );
		}
		if( !isNull( serverProps.runwarJarPath ) ) {
			serverProps.runwarJarPath = fileSystemUtil.resolvePath( serverProps.runwarJarPath );
		}

		if( structKeyExists( serverProps, 'trace' ) && serverProps.trace ) {
			serverProps.debug = true;
		}

		// Look up the server that we're starting
		var serverDetails = resolveServerDetails( arguments.serverProps );

		interceptorService.announceInterception( 'preServerStart', { serverDetails=serverDetails, serverProps=serverProps } );

		var defaultName = serverDetails.defaultName;
		var defaultwebroot = serverDetails.defaultwebroot;
		var defaultServerConfigFile = serverDetails.defaultServerConfigFile;
		var defaultServerConfigFileDirectory = getDirectoryFromPath( defaultServerConfigFile );
		var serverJSON = serverDetails.serverJSON;
		var serverInfo = serverDetails.serverinfo;

		// If the server is already running, make sure the user really wants to do this.
		if( isServerRunning( serverInfo ) && !(serverProps.force ?: false ) && !(serverProps.dryRun ?: false ) ) {
			job.addErrorLog( 'Server "#serverInfo.name#" (#serverInfo.webroot#) is already running!' );
			job.addErrorLog( 'Overwriting a running server means you won''t be able to use the "stop" command to stop the original one.' );
			job.addWarnLog( 'Use the --force parameter to skip this check.' );
			// Ask the user what they want to do
			var action = wirebox.getInstance( 'multiselect' )
				.setQuestion( 'What would you like to do? ' )
				.setOptions( [
					{ display : 'Provide a new name for this server (recommended)', value : 'newName', accessKey='N', selected=true },
					{ display : 'Just keep starting this new server and overwrite the old, running one.', value : 'overwrite', accessKey='o' },
					{ display : 'Cancel and do not start a server right now.', value : 'stop', accessKey='s' }
				] )
				.setRequired( true )
				.ask();

			if( action == 'stop' ) {
				job.error( 'Aborting...' );
				return;
			} else if( action == 'newname' ) {
				job.clear();
				// Collect a new name
				var newName = shell.ask( 'Provide a new unique "name" for this server: ' );
				job.draw();
				// If a name is provided, start over.  Otherwise, just keep starting.
				// The recursive call here will subject their answer to the same check until they provide a name that hasn't been used for this folder.
				if( len( newName ) ) {
					job.error( 'Server name [#serverInfo.name#] in use, trying a new one.' );
					serverProps.name = newName;
					var newServerJSONFile = fileSystemUtil.resolvePath( serverProps.directory ?: '' ) & "/server-#serverProps.name#.json";
					// copy the orig server's server.json file to the new file so it starts with the same properties as the original. lots of alternative ways to do this but the file copy works and is simple
					if( fileExists( defaultServerConfigFile ) && newServerJSONFile != defaultServerConfigFile ) {
						file action='copy' source="#defaultServerConfigFile#" destination="#newServerJSONFile#" mode ='777';
					}
					return start( serverProps );
				}

			} else {
				job.addWarnLog( 'Overwriting previous server [#serverInfo.name#].' );
			}

		}

		// *************************************************************************************
		// Backwards compat for default port in box.json. Remove this eventually...			// *
																							// *
		// Get package descriptor															// *
		var boxJSON = packageService.readPackageDescriptorRaw( defaultwebroot );			// *
		// Get defaults																		// *
		var defaults = getDefaultServerJSON();												// *
																							// *
		// Backwards compat with boxJSON default port.  Remove in a future version			// *
		// The property in box.json is deprecated. 											// *
		if( (boxJSON.defaultPort ?: 0) > 0 ) {												// *
																							// *
			// Remove defaultPort from box.json and pretend it was 							// *
			// manually typed which will cause server.json to save it.						// *
			serverProps.port = boxJSON.defaultPort;											// *
																							// *
			// Update box.json to remove defaultPort from disk								// *
			boxJSON.delete( 'defaultPort' );												// *
			packageService.writePackageDescriptor( boxJSON, defaultwebroot );				// *
		}																					// *
																							// *
		// End backwards compat for default port in box.json.								// *
		// *************************************************************************************

		// Save hand-entered properties in our server.json for next time
		for( var prop in serverProps ) {
			// Ignore null props or ones that shouldn't be saved
			if( isNull( serverProps[ prop ] ) || listFindNoCase( 'saveSettings,serverConfigFile,debug,force,console,trace,startScript,startScriptFile,dryRun', prop ) ) {
				continue;
			}
	    	var configPath = replace( fileSystemUtil.resolvePath( defaultServerConfigFileDirectory ), '\', '/', 'all' );
	    	// Ensure trailing slash
	    	if( !configPath.endsWith( '/' ) ) {
	    		configPath &= '/';
	    	}
			// Only need switch cases for properties that are nested or use different name
			switch(prop) {
			    case "port":
					serverJSON[ 'web' ][ 'http' ][ 'port' ] = serverProps[ prop ];
			         break;
			    case "host":
					serverJSON[ 'web' ][ 'host' ] = serverProps[ prop ];
			         break;
			    case "directory":
			    	// This path is canonical already.
			    	var thisDirectory = replace( serverProps[ 'directory' ], '\', '/', 'all' ) & '/';
			    	// If the web root is south of the server's JSON, make it relative for better portability.
			    	if( thisDirectory contains configPath ) {
			    		thisDirectory = replaceNoCase( thisDirectory, configPath, '' );
			    	}
					serverJSON[ 'web' ][ 'webroot' ] = thisDirectory;
			         break;
			    case "trayIcon":
			    	// This path is canonical already.
			    	var thisFile = replace( serverProps[ 'trayIcon' ], '\', '/', 'all' );
			    	// If the trayIcon is south of the server's JSON, make it relative for better portability.
			    	if( thisFile contains configPath ) {
			    		thisFile = replaceNoCase( thisFile, configPath, '' );
			    	}
					serverJSON[ 'trayIcon' ] = thisFile;
			         break;
			    case "stopPort":
					serverJSON[ 'stopsocket' ] = serverProps[ prop ];
			         break;
			    case "webConfigDir":
			    	// This path is canonical already.
			    	var thisDirectory = replace( serverProps[ 'webConfigDir' ], '\', '/', 'all' ) & '/';
			    	// If the webConfigDir is south of the server's JSON, make it relative for better portability.
			    	if( thisDirectory contains configPath ) {
			    		thisDirectory = replaceNoCase( thisDirectory, configPath, '' );
			    	}
					serverJSON[ 'app' ][ 'webConfigDir' ] = thisDirectory;
			        break;
			    case "serverConfigDir":
			    	// This path is canonical already.
			    	var thisDirectory = replace( serverProps[ 'serverConfigDir' ], '\', '/', 'all' ) & '/';
			    	// If the webConfigDir is south of the server's JSON, make it relative for better portability.
			    	if( thisDirectory contains configPath ) {
			    		thisDirectory = replaceNoCase( thisDirectory, configPath, '' );
			    	}
					serverJSON[ 'app' ][ 'serverConfigDir' ] = thisDirectory;
			         break;
			    case "webXML":
			    	// This path is canonical already.
			    	var thisFile = replace( serverProps[ 'webXML' ], '\', '/', 'all' );
			    	// If the webXML is south of the server's JSON, make it relative for better portability.
			    	if( thisFile contains configPath ) {
			    		thisFile = replaceNoCase( thisFile, configPath, '' );
			    	}
					serverJSON[ 'app' ][ 'webXML' ] = thisFile;
			         break;
			    case "libDirs":
					serverJSON[ 'app' ][ 'libDirs' ] = serverProps[ 'libDirs' ]
						.listMap( function( thisLibDir ) {
							// This path is canonical already.
					    	var thisLibDir = replace( thisLibDir, '\', '/', 'all' );
					    	// If the libDir is south of the server's JSON, make it relative for better portability.
					    	if( thisLibDir contains configPath ) {
					    		return replaceNoCase( thisLibDir, configPath, '' );
					    	} else {
					    		return thisLibDir;
					    	}
						} );

			         break;
			    case "cfengine":
					serverJSON[ 'app' ][ 'cfengine' ] = serverProps[ prop ];
			         break;
			    case "restMappings":
					serverJSON[ 'app' ][ 'restMappings' ] = serverProps[ prop ];
			         break;
			    case "WARPath":
			    	// This path is canonical already.
			    	var thisFile = replace( serverProps[ 'WARPath' ], '\', '/', 'all' );
			    	// If the trayIcon is south of the server's JSON, make it relative for better portability.
			    	if( thisFile contains configPath ) {
			    		thisFile = replaceNoCase( thisFile, configPath, '' );
			    	}
					serverJSON[ 'app' ][ 'WARPath' ] = thisFile;
			         break;
			    case "serverHomeDirectory":
			    	// This path is canonical already.
			    	var thisDirectory = replace( serverProps[ 'serverHomeDirectory' ], '\', '/', 'all' ) & '/';
			    	// If the webConfigDir is south of the server's JSON, make it relative for better portability.
			    	if( thisDirectory contains configPath ) {
			    		thisDirectory = replaceNoCase( thisDirectory, configPath, '' );
			    	}
					serverJSON[ 'app' ][ 'serverHomeDirectory' ] = thisDirectory;
			        break;
			    case "HTTPEnable":
					serverJSON[ 'web' ][ 'HTTP' ][ 'enable' ] = serverProps[ prop ];
			         break;
			    case "SSLEnable":
					serverJSON[ 'web' ][ 'SSL' ][ 'enable' ] = serverProps[ prop ];
			         break;
			    case "SSLPort":
					serverJSON[ 'web' ][ 'SSL' ][ 'port' ] = serverProps[ prop ];
			         break;
			    case "AJPEnable":
					serverJSON[ 'web' ][ 'AJP' ][ 'enable' ] = serverProps[ prop ];
			         break;
			    case "AJPPort":
					serverJSON[ 'web' ][ 'AJP' ][ 'port' ] = serverProps[ prop ];
			         break;
			    case "SSLCertFile":
					serverJSON[ 'web' ][ 'SSL' ][ 'certFile' ] = serverProps[ prop ];
			         break;
			    case "SSLKeyFile":
					serverJSON[ 'web' ][ 'SSL' ][ 'keyFile' ] = serverProps[ prop ];
			         break;
			    case "SSLKeyPass":
					serverJSON[ 'web' ][ 'SSL' ][ 'keyPass' ] = serverProps[ prop ];
			         break;
			    case "welcomeFiles":
					serverJSON[ 'web' ][ 'welcomeFiles' ] = serverProps[ prop ];
			         break;
			    case "rewritesEnable":
					serverJSON[ 'web' ][ 'rewrites' ][ 'enable' ] = serverProps[ prop ];
			         break;
			    case "rewritesConfig":
			    	// This path is canonical already.
			    	var thisFile = replace( serverProps[ 'rewritesConfig' ], '\', '/', 'all' );
			    	// If the trayIcon is south of the server's JSON, make it relative for better portability.
			    	if( thisFile contains configPath ) {
			    		thisFile = replaceNoCase( thisFile, configPath, '' );
			    	}
					serverJSON[ 'web' ][ 'rewrites' ][ 'config' ] = thisFile;
			         break;
			    case "heapSize":
					serverJSON[ 'JVM' ][ 'heapSize' ] = serverProps[ prop ];
			         break;
			    case "minHeapSize":
					serverJSON[ 'JVM' ][ 'minHeapSize' ] = serverProps[ prop ];
			         break;
			    case "JVMArgs":
					serverJSON[ 'JVM' ][ 'args' ] = serverProps[ prop ];
			         break;
			    case "javaHomeDirectory":
					serverJSON[ 'JVM' ][ 'javaHome' ] = serverProps[ prop ];
			         break;
			    case "javaVersion":
					serverJSON[ 'JVM' ][ 'javaVersion' ] = serverProps[ prop ];
			         break;
				case "runwarJarPath":
					serverJSON[ 'runwar' ][ 'jarPath' ] = serverProps[ prop ];
					 break;
			    case "runwarArgs":
					serverJSON[ 'runwar' ][ 'args' ] = serverProps[ prop ];
			         break;
			    default:
					serverJSON[ prop ] = serverProps[ prop ];
			} // end switch
		} // for loop

		if( !serverJSON.isEmpty() && serverProps.saveSettings ) {
			saveServerJSON( defaultServerConfigFile, serverJSON );
		}

		systemSettings.expandDeepSystemSettings( serverJSON );
		systemSettings.expandDeepSystemSettings( defaults );

		// Setup serverinfo according to params
		// Hand-entered values take precendence, then settings saved in server.json, and finally defaults.
		// The big servers.json is only used to keep a record of the last values the server was started with
		serverInfo.trace 			= serverProps.trace 			?: serverJSON.trace 				?: defaults.trace;
		serverInfo.debug 			= serverProps.debug 			?: serverJSON.debug 				?: defaults.debug;
		serverInfo.console 			= serverProps.console 			?: serverJSON.console 				?: defaults.console;
		serverInfo.openbrowser		= serverProps.openbrowser 		?: serverJSON.openbrowser			?: defaults.openbrowser;
		serverInfo.openbrowserURL	= serverProps.openbrowserURL	?: serverJSON.openbrowserURL		?: defaults.openbrowserURL;

		if( serverInfo.debug ) {
			job.setDumpLog( serverInfo.debug );	
		}

		serverInfo.host				= serverProps.host 				?: serverJSON.web.host				?: defaults.web.host;
		// If the last port we used is taken, remove it from consideration.
		if( serverInfo.port == 0 || !isPortAvailable( serverInfo.host, serverInfo.port ) ) { serverInfo.delete( 'port' ); }
		// Port is the only setting that automatically carries over without being specified since it's random.
		serverInfo.port 			= serverProps.port 				?: serverJSON.web.http.port			?: serverInfo.port	?: defaults.web.http.port;
		// Server default is 0 not null.
		if( serverInfo.port == 0 ) {
			serverInfo.port = getRandomPort( serverInfo.host );
		}

		// Double check that the port in the user params or server.json isn't in use
		if( !isPortAvailable( serverInfo.host, serverInfo.port ) ) {
			job.addErrorLog( "" );
			var badPortlocation = 'config';
			if( serverProps.keyExists( 'port' ) ) {
				badPortlocation = 'start params';
			} else if ( len( defaults.web.http.port ?: '' ) ) {
				badPortlocation = 'server.json';
			} else {
				badPortlocation = 'config server defaults';
			}
			job.addErrorLog( "You asked for port [#( serverProps.port ?: serverJSON.web.http.port ?: defaults.web.http.port ?: '?' )#] in your #badPortlocation# but it's already in use so I'm ignoring it and choosing a random one for you." );
			job.addErrorLog( "" );
			serverInfo.port = getRandomPort( serverInfo.host );
		}

		serverInfo.stopsocket		= serverProps.stopsocket		?: serverJSON.stopsocket 			?: getRandomPort( serverInfo.host );

		// relative trayIcon in server.json is resolved relative to the server.json
		if( serverJSON.keyExists( 'app' ) && serverJSON.app.keyExists( 'webConfigDir' ) ) { serverJSON.app.webConfigDir = fileSystemUtil.resolvePath( serverJSON.app.webConfigDir, defaultServerConfigFileDirectory ); }
		// relative trayIcon in config setting server defaults is resolved relative to the web root
		if( len( defaults.app.webConfigDir ?: '' ) ) { defaults.app.webConfigDir = fileSystemUtil.resolvePath( defaults.app.webConfigDir, defaultwebroot ); }
		serverInfo.webConfigDir 	= serverProps.webConfigDir 		?: serverJSON.app.webConfigDir 		?: defaults.app.webConfigDir;

		// relative trayIcon in server.json is resolved relative to the server.json
		if( serverJSON.keyExists( 'app' ) && serverJSON.app.keyExists( 'serverConfigDir' ) ) { serverJSON.app.serverConfigDir = fileSystemUtil.resolvePath( serverJSON.app.serverConfigDir, defaultServerConfigFileDirectory ); }
		// relative trayIcon in config setting server defaults is resolved relative to the web root
		if( len( defaults.app.serverConfigDir ?: '' ) ) { defaults.app.serverConfigDir = fileSystemUtil.resolvePath( defaults.app.serverConfigDir, defaultwebroot ); }
		serverInfo.serverConfigDir 	= serverProps.serverConfigDir 	?: serverJSON.app.serverConfigDir 	?: defaults.app.serverConfigDir;

		// relative trayIcon in server.json is resolved relative to the server.json
		if( serverJSON.keyExists( 'app' ) && serverJSON.app.keyExists( 'webXML' ) ) { serverJSON.app.webXML = fileSystemUtil.resolvePath( serverJSON.app.webXML, defaultServerConfigFileDirectory ); }
		// relative trayIcon in config setting server defaults is resolved relative to the web root
		if( len( defaults.app.webXML ?: '' ) ) { defaults.app.webXML = fileSystemUtil.resolvePath( defaults.app.webXML, defaultwebroot ); }
		serverInfo.webXML 			= serverProps.webXML 			?: serverJSON.app.webXML 			?: defaults.app.webXML;

		// relative trayIcon in server.json is resolved relative to the server.json
		if( serverJSON.keyExists( 'trayIcon' ) ) { serverJSON.trayIcon = fileSystemUtil.resolvePath( serverJSON.trayIcon, defaultServerConfigFileDirectory ); }
		// relative trayIcon in config setting server defaults is resolved relative to the web root
		if( defaults.keyExists( 'trayIcon' ) && len( defaults.trayIcon ) ) { defaults.trayIcon = fileSystemUtil.resolvePath( defaults.trayIcon, defaultwebroot ); }
		serverInfo.trayIcon			= serverProps.trayIcon 			?: serverJSON.trayIcon 				?: defaults.trayIcon;

		serverInfo.SSLEnable 		= serverProps.SSLEnable 		?: serverJSON.web.SSL.enable			?: defaults.web.SSL.enable;
		serverInfo.HTTPEnable		= serverProps.HTTPEnable 		?: serverJSON.web.HTTP.enable			?: defaults.web.HTTP.enable;
		serverInfo.SSLPort			= serverProps.SSLPort 			?: serverJSON.web.SSL.port				?: defaults.web.SSL.port;

		serverInfo.AJPEnable 		= serverProps.AJPEnable 		?: serverJSON.web.AJP.enable			?: defaults.web.AJP.enable;
		serverInfo.AJPPort			= serverProps.AJPPort 			?: serverJSON.web.AJP.port				?: defaults.web.AJP.port;

		// relative certFile in server.json is resolved relative to the server.json
		if( isDefined( 'serverJSON.web.SSL.certFile' ) ) { serverJSON.web.SSL.certFile = fileSystemUtil.resolvePath( serverJSON.web.SSL.certFile, defaultServerConfigFileDirectory ); }
		// relative certFile in config setting server defaults is resolved relative to the web root
		if( len( defaults.web.SSL.certFile ?: '' ) ) { defaults.web.SSL.certFile = fileSystemUtil.resolvePath( defaults.web.SSL.certFile, defaultwebroot ); }
		serverInfo.SSLCertFile 		= serverProps.SSLCertFile 		?: serverJSON.web.SSL.certFile			?: defaults.web.SSL.certFile;

		// relative keyFile in server.json is resolved relative to the server.json
		if( isDefined( 'serverJSON.web.SSL.keyFile' ) ) { serverJSON.web.SSL.keyFile = fileSystemUtil.resolvePath( serverJSON.web.SSL.keyFile, defaultServerConfigFileDirectory ); }
		// relative trayIcon in config setting server defaults is resolved relative to the web root
		if( len( defaults.web.SSL.keyFile ?: '' ) ) { defaults.web.SSL.keyFile = fileSystemUtil.resolvePath( defaults.web.SSL.keyFile, defaultwebroot ); }
		serverInfo.SSLKeyFile 		= serverProps.SSLKeyFile 		?: serverJSON.web.SSL.keyFile			?: defaults.web.SSL.keyFile;

		serverInfo.SSLKeyPass 		= serverProps.SSLKeyPass 		?: serverJSON.web.SSL.keyPass			?: defaults.web.SSL.keyPass;
		serverInfo.rewritesEnable 	= serverProps.rewritesEnable	?: serverJSON.web.rewrites.enable		?: defaults.web.rewrites.enable;
		serverInfo.rewritesStatusPath = 							   serverJSON.web.rewrites.statusPath	?: defaults.web.rewrites.statusPath;
		serverInfo.rewritesConfigReloadSeconds =					   serverJSON.web.rewrites.configReloadSeconds ?: defaults.web.rewrites.configReloadSeconds;
		serverInfo.basicAuthEnable 	= 								   serverJSON.web.basicAuth.enable		?: defaults.web.basicAuth.enable;
		serverInfo.basicAuthUsers 	= 								   serverJSON.web.basicAuth.users		?: defaults.web.basicAuth.users;
		serverInfo.welcomeFiles 	= serverProps.welcomeFiles		?: serverJSON.web.welcomeFiles			?: defaults.web.welcomeFiles;
		serverInfo.maxRequests		= 								   serverJSON.web.maxRequests			?: defaults.web.maxRequests;

		serverInfo.trayEnable	 	= serverJSON.trayEnable			?: defaults.trayEnable;
		serverInfo.dockEnable	 	= serverJSON.dockEnable			?: defaults.dockEnable;

		serverInfo.defaultBaseURL = serverInfo.SSLEnable ? 'https://#serverInfo.host#:#serverInfo.SSLPort#' : 'http://#serverInfo.host#:#serverInfo.port#';

		// If there's no open URL, let's create a complete one
		if( !serverInfo.openbrowserURL.len() ) {
			serverInfo.openbrowserURL = serverInfo.defaultBaseURL;
		// Partial URL like /admin/login.cm
		} else if ( left( serverInfo.openbrowserURL, 4 ) != 'http' ) {
			if( !serverInfo.openbrowserURL.startsWith( '/' ) ) {
				serverInfo.openbrowserURL = '/' & serverInfo.openbrowserURL;
			}
			serverInfo.openbrowserURL = serverInfo.defaultBaseURL & serverInfo.openbrowserURL;
		}

		// Clean up spaces in welcome file list
		serverInfo.welcomeFiles = serverInfo.welcomeFiles.listMap( function( i ){ return trim( i ); } );


		// relative rewrite config path in server.json is resolved relative to the server.json
		if( isDefined( 'serverJSON.web.rewrites.config' ) ) { serverJSON.web.rewrites.config = fileSystemUtil.resolvePath( serverJSON.web.rewrites.config, defaultServerConfigFileDirectory ); }
		// relative rewrite config path in config setting server defaults is resolved relative to the web root
		if( isDefined( 'defaults.web.rewrites.config' ) ) { defaults.web.rewrites.config = fileSystemUtil.resolvePath( defaults.web.rewrites.config, defaultwebroot ); }
		serverInfo.rewritesConfig 	= serverProps.rewritesConfig 	?: serverJSON.web.rewrites.config 	?: defaults.web.rewrites.config;

		serverInfo.heapSize 		= serverProps.heapSize 			?: serverJSON.JVM.heapSize			?: defaults.JVM.heapSize;
		serverInfo.minHeapSize 		= serverProps.minHeapSize		?: serverJSON.JVM.minHeapSize		?: defaults.JVM.minHeapSize;

		serverInfo.javaVersion = '';
		serverInfo.javaHome = '';

		// First, take start command home dir
		if( isDefined( 'serverProps.javaHomeDirectory' ) ) {
			serverInfo.javaHome = serverProps.javaHomeDirectory;
		// Then start command java version
		} else if( isDefined( 'serverProps.javaVersion' ) ) {
			serverInfo.javaVersion = serverProps.javaVersion;
		// Then server.json java home dir
		} else if( isDefined( 'serverJSON.JVM.javaHome' ) ) {
			serverInfo.javaHome = fileSystemUtil.resolvePath( serverJSON.JVM.javaHome, defaultServerConfigFileDirectory );
		// Then server.json java version
		} else if( isDefined( 'serverJSON.JVM.javaVersion' ) ) {
			serverInfo.javaVersion = serverJSON.JVM.javaVersion;
		// Then server defaults java home dir
		} else if( defaults.JVM.javaHome.len() ) {
			serverInfo.javaHome = fileSystemUtil.resolvePath( defaults.JVM.javaHome, defaultwebroot );
		// Then server defaults java versiom
		} else if( defaults.JVM.javaVersion.len() ) {
			serverInfo.javaVersion = defaults.JVM.javaVersion;
		}
		
		// There was no java home at any level, but there was a java version, use it 
		if( !serverInfo.javaHome.len() && serverInfo.javaVersion.len() ) {
			serverInfo.javaHome = javaService.getJavaInstallPath( serverInfo.javaVersion );
		}
				
		// There is still no java home, use the same JRE as the CLI 
		if( serverInfo.javaHome.len() ) {
			serverInfo.javaHome = fileSystemUtil.getJREExecutable( serverInfo.javaHome );
		} else {
			serverInfo.javaHome = variables.javaCommand;
		}

		serverInfo.directoryBrowsing = serverProps.directoryBrowsing ?: serverJSON.web.directoryBrowsing ?: defaults.web.directoryBrowsing;

		// Global aliases are always added on top of server.json (but don't overwrite)
		// Aliases aren't accepted via command params due to no clean way to provide them
		serverInfo.aliases 			= defaults.web.aliases;
		serverInfo.aliases.append( serverJSON.web.aliases ?: {} );

		// Global errorPages are always added on top of server.json (but don't overwrite the full struct)
		// Aliases aren't accepted via command params
		serverInfo.errorPages		= defaults.web.errorPages;
		serverInfo.errorPages.append( serverJSON.web.errorPages ?: {} );


		serverInfo.trayOptions = defaults.trayOptions;
		serverJSON.trayOptions = serverJSON.trayOptions ?: [];

<<<<<<< HEAD
		//preparing items on default settings
		serverInfo.trayOptions = prepareMenuItems( defaults.trayOptions, defaultwebroot );
=======
>>>>>>> 9f62890d
		// server.json settings are relative to the folder server.json lives
		serverJSON.trayOptions = prepareMenuItems( serverJSON.trayOptions, defaultwebroot );

		// Global trayOptions are always added on top of server.json (but don't overwrite)
		// trayOptions aren't accepted via command params due to no clean way to provide them
		serverInfo.trayOptions.append( serverJSON.trayOptions, true );

		serverInfo.accessLogEnable	= serverJSON.web.accessLogEnable ?: defaults.web.accessLogEnable;
		serverInfo.GZIPEnable	= serverJSON.web.GZIPEnable ?: defaults.web.GZIPEnable;

		serverInfo.rewriteslogEnable = serverJSON.web.rewrites.logEnable ?: defaults.web.rewrites.logEnable;

		// Global defauls are always added on top of whatever is specified by the user or server.json
		serverInfo.JVMargs			= ( serverProps.JVMargs			?: serverJSON.JVM.args ?: '' ) & ' ' & defaults.JVM.args;

		// Global defauls are always added on top of whatever is specified by the user or server.json
		serverInfo.runwarJarPath	= serverProps.runwarJarPath		?: serverJSON.runwar.jarPath	?: defaults.runwar.jarPath;

		// Global defauls are always added on top of whatever is specified by the user or server.json
		serverInfo.runwarArgs		= ( serverProps.runwarArgs		?: serverJSON.runwar.args ?: '' ) & ' ' & defaults.runwar.args;
		
		// Global defauls are always added on top of whatever is specified by the user or server.json
		serverInfo.runwarXNIOOptions	= ( serverJSON.runwar.XNIOOptions ?: {} ).append( defaults.runwar.XNIOOptions, true );
		
		// Global defauls are always added on top of whatever is specified by the user or server.json
		serverInfo.runwarUndertowOptions	= ( serverJSON.runwar.UndertowOptions ?: {} ).append( defaults.runwar.UndertowOptions, true );
		
		// Server startup timeout
		serverInfo.startTimeout		= serverProps.startTimeout 			?: serverJSON.startTimeout 	?: defaults.startTimeout;

		// relative lib dirs in server.json are resolved relative to the server.json
		if( serverJSON.keyExists( 'app' ) && serverJSON.app.keyExists( 'libDirs' ) ) {
			serverJSON.app.libDirs = serverJSON.app.libDirs.listMap( function( thisLibDir ){
				return fileSystemUtil.resolvePath( thisLibDir, defaultServerConfigFileDirectory );
			});
		}
		// relative lib dirs in config setting server defaults are resolved relative to the web root
		if( defaults.keyExists( 'app' ) && defaults.app.keyExists( 'libDirs' ) && len( defaults.app.libDirs ) ) {
			// For each lib dir in the list, resolve the path, but only keep it if the folder actually exists.
			// This allows for "optional" global lib dirs.
			// listReduce starts with an initial value of "" and aggregates the new list, onluy appending the items it wants to keep
			defaults.app.libDirs = defaults.app.libDirs.listReduce( function( thisLibDirs, thisLibDir ){
				thisLibDir = fileSystemUtil.resolvePath( thisLibDir, defaultwebroot );
				if( directoryExists( thisLibDir ) ) {
					thisLibDirs.listAppend( thisLibDir );
				} else if( serverInfo.debug ) {
					job.addLog( "Ignoring non-existant global lib dir: " & thisLibDir );
				}
				return thisLibDirs;
			}, '' );
		}
		// Global defauls are always added on top of whatever is specified by the user or server.json
		serverInfo.libDirs		= ( serverProps.libDirs		?: serverJSON.app.libDirs ?: '' ).listAppend( defaults.app.libDirs );

		serverInfo.cfengine			= serverProps.cfengine			?: serverJSON.app.cfengine			?: defaults.app.cfengine;

		serverInfo.restMappings		= serverProps.restMappings		?: serverJSON.app.restMappings		?: defaults.app.restMappings;
		// relative rewrite config path in server.json is resolved relative to the server.json
		if( isDefined( 'serverJSON.app.WARPath' ) ) { serverJSON.app.WARPath = fileSystemUtil.resolvePath( serverJSON.app.WARPath, defaultServerConfigFileDirectory ); }
		if( isDefined( 'defaults.app.WARPath' ) && len( defaults.app.WARPath )  ) { defaults.app.WARPath = fileSystemUtil.resolvePath( defaults.app.WARPath, defaultwebroot ); }
		serverInfo.WARPath			= serverProps.WARPath			?: serverJSON.app.WARPath			?: defaults.app.WARPath;

		// relative rewrite config path in server.json is resolved relative to the server.json
		if( isDefined( 'serverJSON.app.serverHomeDirectory' ) && len( serverJSON.app.serverHomeDirectory ) ) { serverJSON.app.serverHomeDirectory = fileSystemUtil.resolvePath( serverJSON.app.serverHomeDirectory, defaultServerConfigFileDirectory ); }
		if( isDefined( 'defaults.app.serverHomeDirectory' ) && len( defaults.app.serverHomeDirectory )  ) { defaults.app.serverHomeDirectory = fileSystemUtil.resolvePath( defaults.app.serverHomeDirectory, defaultwebroot ); }
		serverInfo.serverHomeDirectory			= serverProps.serverHomeDirectory			?: serverJSON.app.serverHomeDirectory			?: defaults.app.serverHomeDirectory;

		serverInfo.sessionCookieSecure			= serverJSON.app.sessionCookieSecure			?: defaults.app.sessionCookieSecure;
		serverInfo.sessionCookieHTTPOnly			= serverJSON.app.sessionCookieHTTPOnly			?: defaults.app.sessionCookieHTTPOnly;

		// These are already hammered out above, so no need to go through all the defaults.
		serverInfo.serverConfigFile	= defaultServerConfigFile;
		serverInfo.name 			= defaultName;
		serverInfo.webroot 			= normalizeWebroot( defaultwebroot );

		if( serverInfo.debug ) {
			job.addLog( "start server in - " & serverInfo.webroot );
			job.addLog( "server name - " & serverInfo.name );
			job.addLog( "server config file - " & defaultServerConfigFile );
		}

		if( !len( serverInfo.WARPath ) && !len( serverInfo.cfengine ) ) {
			// Turn 1.2.3.4 into 1.2.3+4
			serverInfo.cfengine = 'lucee@' & reReplace( server.lucee.version, '([0-9]*.[0-9]*.[0-9]*)(.)([0-9]*)', '\1+\3' );
		}

		if( serverInfo.cfengine.endsWith( '@' ) ) {
			serverInfo.cfengine = left( serverInfo.cfengine, len( serverInfo.cfengine ) - 1 );
		}

		var launchUtil 	= java.LaunchUtil;

	    // Default java agent
	    var javaagent = '';

	    // Regardless of a custom server home, this is still used for various temp files and logs
	    serverinfo.customServerFolder = getCustomServerFolder( serverInfo );
	    directoryCreate( serverinfo.customServerFolder, true, true );

	    // Not sure what Runwar does with this, but it wants to know what CFEngine we're starting (if we know)
	    var CFEngineName = '';
	    CFEngineName = serverinfo.cfengine contains 'lucee' ? 'lucee' : CFEngineName;
	    CFEngineName = serverinfo.cfengine contains 'railo' ? 'railo' : CFEngineName;
	    CFEngineName = serverinfo.cfengine contains 'adobe' ? 'adobe' : CFEngineName;
	    CFEngineName = serverinfo.warPath contains 'adobe' ? 'adobe' : CFEngineName;

		var processName = ( serverInfo.name is "" ? "CommandBox" : serverInfo.name );

	    // As long as there's no WAR Path, let's install the engine to use.
		if( serverInfo.WARPath == '' ){

			// This will install the engine war to start, possibly downloading it first
			var installDetails = serverEngineService.install( cfengine=serverInfo.cfengine, basedirectory=serverinfo.customServerFolder, serverInfo=serverInfo, serverHomeDirectory=serverInfo.serverHomeDirectory );
			
			// If we couldn't guess the engine type above, give it another go.  Perhaps the box.json in the CF Engine gave us a clue.
			// This happens then starting like so 
			// start cfengine=http://hostname/rest/update/provider/forgebox/5.3.4.54-rc
			// Because the cfengine value doesn't actually contain "lucee" but the box.json in the download will tell us
			if( !len( CFEngineName ) ) {				
			    CFEngineName = installDetails.engineName contains 'lucee' ? 'lucee' : CFEngineName;
			    CFEngineName = installDetails.engineName contains 'railo' ? 'railo' : CFEngineName;
			    CFEngineName = installDetails.engineName contains 'adobe' ? 'adobe' : CFEngineName;
			}
			
			serverInfo.serverHomeDirectory = installDetails.installDir;
			// TODO: As of 3.5 "serverHome" is for backwards compat.  Remove in later version in favor of serverHomeDirectory above
			serverInfo[ 'serverHome' ] = installDetails.installDir;
			serverInfo.logdir = serverInfo.serverHomeDirectory & "/logs";
			serverInfo.engineName = installDetails.engineName;
			serverInfo.engineVersion = installDetails.version;
			serverInfo.appFileSystemPath = serverInfo.webroot;

			// Make current settings available to package scripts
			setServerInfo( serverInfo );
			// This interception point can be used for additional configuration of the engine before it actually starts.
			interceptorService.announceInterception( 'onServerInstall', { serverInfo=serverInfo, installDetails=installDetails, serverJSON=serverJSON } );

			// If Lucee server, set the java agent
			if( serverInfo.cfengine contains "lucee" ) {
				// Detect Lucee 4.x
				if( installDetails.version.listFirst( '.' ) < 5 && fileExists( '#serverInfo.serverHomeDirectory#/WEB-INF/lib/lucee-inst.jar' ) ) {
					javaagent = '-javaagent:#serverInfo.serverHomeDirectory#/WEB-INF/lib/lucee-inst.jar';
				} else {
					// Lucee 5+ doesn't need the Java agent
					javaagent = '';
				}
			}
			// If external Railo server, set the java agent
			if( serverInfo.cfengine contains "railo" ) {
				javaagent = '-javaagent:#serverInfo.serverHomeDirectory#/WEB-INF/lib/railo-inst.jar';
			}

			// Add in "/cf_scripts" alias for 2016+ servers if the /cf_scripts folder exists in the war we're starting and there isn't already an alias
			// for this.  I'm specifically not checking the engine name and version so this will work on regular Adobe wars and be future proof.
			if( directoryExists( serverInfo.serverHomeDirectory & '/cf_scripts' ) && !serverInfo.aliases.keyExists( '/cf_scripts' )  ) {
				serverInfo.aliases[ '/cf_scripts' ]	= serverInfo.serverHomeDirectory & '/cf_scripts';
			}

			// The process native name
			var processName = ( serverInfo.name is "" ? "CommandBox" : serverInfo.name ) & ' [' & listFirst( serverinfo.cfengine, '@' ) & ' ' & installDetails.version & ']';
			var displayServerName = ( serverInfo.name is "" ? "CommandBox" : serverInfo.name );
			var displayEngineName = serverInfo.engineName & ' ' & installDetails.version;

		// This is a WAR
		} else {
			// If WAR is a file
			if( fileExists( serverInfo.WARPath ) ){
				// It will be extracted into a folder named after the file
				serverInfo.serverHomeDirectory = reReplaceNoCase( serverInfo.WARPath, '(.*)(\.zip|\.war)', '\1' );

				// Expand the war if it doesn't exist or we're forcing
				if( !directoryExists( serverInfo.serverHomeDirectory ) || ( serverProps.force ?: false ) ) {
					job.addLog( "Exploding WAR archive...");
					directoryCreate( serverInfo.serverHomeDirectory, true, true );
					zip action="unzip" file="#serverInfo.WARPath#" destination="#serverInfo.serverHomeDirectory#" overwrite="true";
				}

			// If WAR is a folder
			} else {
				// Just use it
				serverInfo.serverHomeDirectory = serverInfo.WARPath;
			}
			serverInfo.appFileSystemPath = serverInfo.serverHomeDirectory;
			// Create a custom server folder to house the logs
			serverInfo.logdir = serverinfo.customServerFolder & "/logs";
			var displayServerName = processName;
			var displayEngineName = 'WAR';
		}

		// Doing this check here instead of the ServerEngineService so it can apply to existing installs
		if( CFEngineName == 'adobe' ) {
			// Work arounnd sketchy resoution of non-existant paths in Undertow
			// https://issues.jboss.org/browse/UNDERTOW-1413
			var flexLogFile = serverInfo.serverHomeDirectory & "/WEB-INF/cfform/logs/flex.log";
			if ( !fileExists( flexLogFile ) ) {
				// if this doesn't already exist, it ends up getting created in a WEB-INF folder in the web root.  Eww....
				directoryCreate( getDirectoryFromPath( flexLogFile ), true, true );
				fileWrite( flexLogFile, '' );
			}
		}

		// logdir is set above and is different for WARs and CF engines
		serverInfo.consolelogPath = serverInfo.logdir & '/server.out.txt';
		serverInfo.accessLogPath = serverInfo.logDir & '/access.txt';
		serverInfo.rewritesLogPath = serverInfo.logDir & '/rewrites.txt';
		
		// Find the correct tray icon for this server
		if( !len( serverInfo.trayIcon ) ) {
			var iconSize = fileSystemUtil.isWindows() ? '-32px' : '';
		    if( CFEngineName contains "lucee" ) {
		    	serverInfo.trayIcon = '/commandbox/system/config/server-icons/trayicon-lucee#iconSize#.png';
			} else if( CFEngineName contains "railo" ) {
		    	serverInfo.trayIcon = '/commandbox/system/config/server-icons/trayicon-railo#iconSize#.png';
			} else if( CFEngineName contains "adobe" ) {

				if( listFirst( serverInfo.engineVersion, '.' ) == 9 ) {
					serverInfo.trayIcon = '/commandbox/system/config/server-icons/trayicon-cf09#iconSize#.png';
				} else if( listFirst( serverInfo.engineVersion, '.' ) == 10 ) {
					serverInfo.trayIcon = '/commandbox/system/config/server-icons/trayicon-cf10#iconSize#.png';
				} else if( listFirst( serverInfo.engineVersion, '.' ) == 11 ) {
					serverInfo.trayIcon = '/commandbox/system/config/server-icons/trayicon-cf11#iconSize#.png';
				} else if( listFirst( serverInfo.engineVersion, '.' ) == 2016 ) {
					serverInfo.trayIcon = '/commandbox/system/config/server-icons/trayicon-cf2016#iconSize#.png';
				} else if( listFirst( serverInfo.engineVersion, '.' ) == 2018 ) {
					serverInfo.trayIcon = '/commandbox/system/config/server-icons/trayicon-cf2018#iconSize#.png';
				} else {
					serverInfo.trayIcon = '/commandbox/system/config/server-icons/trayicon-cf2018#iconSize#.png';
				}

			}
		}

		// Default tray icon
		serverInfo.trayIcon = ( len( serverInfo.trayIcon ) ? serverInfo.trayIcon : '/commandbox/system/config/server-icons/trayicon.png' );
		serverInfo.trayIcon = expandPath( serverInfo.trayIcon );

		// Set default options for all servers
		// TODO: Don't overwrite existing options with the same label.

		var appFileSystemPathDisplay = fileSystemUtil.normalizeSlashes( serverInfo.appFileSystemPath );
		// Deal with possibly very deep folder structures which would look bad in the menu or possible reach off the screen
		if( appFileSystemPathDisplay.len() > 50 && appFileSystemPathDisplay.listLen( '/' ) > 2 ) {
			var pathLength = appFileSystemPathDisplay.listLen( '/' );
			var firstFolder = appFileSystemPathDisplay.listFirst( '/' );
			var lastFolder = appFileSystemPathDisplay.listLast( '/' );
			var middleStuff = appFileSystemPathDisplay.listDeleteAt( pathLength, '/' ).listDeleteAt( 1, '/' );
			// Ignoring slashes here.  Doesn't need to be exact.
			var leftOverLen = max( 50 - (firstFolder.len() + lastFolder.len() ), 1 );
			// This will shorten the path to C:/firstfolder/somes/tuff.../lastFolder/
			// with a final result that is close to 50 characters
			appFileSystemPathDisplay = firstFolder & '/' & middleStuff.left( leftOverLen ) & '.../' & lastFolder & '/';
		}

		// If there is a max size and it doesn't have a letter in it
		if( len( serverInfo.heapSize ) && serverInfo.heapSize == val( serverInfo.heapSize ) ) {
			// Default it to megs
			serverInfo.heapSize &= 'm';
		}
		// Same for min heap size
		if( len( serverInfo.minHeapSize ) && serverInfo.minHeapSize == val( serverInfo.minHeapSize ) ) {
			// Default it to megs
			serverInfo.minHeapSize &= 'm';
		}
		
		serverInfo.trayOptions.prepend(
			{
				"label":"Info",
				"items": [
					{ "label" : "Engine: " & displayEngineName, "disabled" : true },
					{ "label" : "Webroot: " & appFileSystemPathDisplay, "action" : "openfilesystem", "path" : serverInfo.appFileSystemPath, 'image' : expandPath('/commandbox/system/config/server-icons/folder.png' ) },
					{ "label" : "URL: " & serverInfo.defaultBaseURL, 'action':'openbrowser', 'url': serverInfo.defaultBaseURL, 'image' : expandPath('/commandbox/system/config/server-icons/home.png' ) },
					{ "label" : "PID: ${runwar.PID}", "disabled" : true  },
					{ "label" : "Heap: #( len( serverInfo.heapSize ) ? serverInfo.heapSize : 'Not set' )#", "disabled" : true  }
				],
				"image" : expandPath('/commandbox/system/config/server-icons/info.png' )
			} );

		var openItems = [];
	    if( CFEngineName contains "lucee" ) {
			openItems.prepend( { 'label':'Web Admin', 'action':'openbrowser', 'url':'#serverInfo.defaultBaseURL#/lucee/admin/web.cfm', 'image' : expandPath('/commandbox/system/config/server-icons/web_settings.png' ) } );
			openItems.prepend( { 'label':'Server Admin', 'action':'openbrowser', 'url':'#serverInfo.defaultBaseURL#/lucee/admin/server.cfm', 'image' : expandPath('/commandbox/system/config/server-icons/server_settings.png' ) } );
		} else if( CFEngineName contains "railo" ) {
			openItems.prepend( { 'label':'Web Admin', 'action':'openbrowser', 'url':'#serverInfo.defaultBaseURL#/railo-context/admin/web.cfm', 'image' : expandPath('/commandbox/system/config/server-icons/web_settings.png' ) } );
			openItems.prepend( { 'label':'Server Admin', 'action':'openbrowser', 'url':'#serverInfo.defaultBaseURL#/railo-context/admin/server.cfm', 'image' : expandPath('/commandbox/system/config/server-icons/server_settings.png' ) } );
		} else if( CFEngineName contains "adobe" ) {
			openItems.prepend( { 'label':'Server Admin', 'action':'openbrowser', 'url':'#serverInfo.defaultBaseURL#/CFIDE/administrator/enter.cfm', 'image' : expandPath('/commandbox/system/config/server-icons/server_settings.png' ) } );
		}

		openItems.prepend( { 'label':'Site Home', 'action':'openbrowser', 'url': serverInfo.openbrowserURL, 'image' : expandPath('/commandbox/system/config/server-icons/home.png' ) } );
		
		openItems.prepend( { "label" : "Server Home", "action" : "openfilesystem", "path" : serverInfo.serverHomeDirectory, "image" : expandPath('/commandbox/system/config/server-icons/folder.png' ) } );

		openItems.prepend( { "label" : "Webroot", "action" : "openfilesystem", "path" : serverInfo.appFileSystemPath, "image" : expandPath('/commandbox/system/config/server-icons/folder.png' ) } );

		serverInfo.trayOptions.prepend( { 'label':'Open...', 'items': openItems, "image" : expandPath('/commandbox/system/config/server-icons/open.png' ) } );

		// serverInfo.trayOptions.prepend( { 'label' : 'Restart Server', 'hotkey':'R', 'action' : 'restartserver', 'image': expandPath('/commandbox/system/config/server-icons/home.png' ) } );

		serverInfo.trayOptions.prepend( { 'label':'Stop Server', 'action':'stopserver', 'image' : expandPath('/commandbox/system/config/server-icons/stop.png' ) } );

	    // This is due to a bug in RunWar not creating the right directory for the logs
	    directoryCreate( serverInfo.logDir, true, true );

		// Make current settings available to package scripts
		setServerInfo( serverInfo );
		// installDetails doesn't exist for a war server
		interceptorService.announceInterception( 'onServerStart', { serverInfo=serverInfo, serverJSON=serverJSON, defaults=defaults, serverProps=serverProps, serverDetails=serverDetails, installDetails=installDetails ?: {} } );

		// Turn struct of aliases into a comma-delimited list, plus resolve relative paths.
		// "/foo=C:\path,/bar=C:\another/path"
		var CLIAliases = '';
		for( var thisAlias in serverInfo.aliases ) {
			CLIAliases = CLIAliases.listAppend( thisAlias & '=' & fileSystemUtil.resolvePath( serverInfo.aliases[ thisAlias ], serverInfo.webroot ) );
		}

		// Turn struct of errorPages into a comma-delimited list.
		// --error-pages="404=/path/to/404.html,500=/path/to/500.html,1=/path/to/default.html"
		var errorPages = '';
		for( var thisErrorPage in serverInfo.errorPages ) {
			// "default" turns into "1"
			var tmp = thisErrorPage == 'default' ? 1 : thisErrorPage;
			tmp &= '=';
			// normalize slashes
			var thisPath = replace( serverInfo.errorPages[ thisErrorPage ], '\', '/', 'all' );
			// Add leading slash if it doesn't exist.
			tmp &= thisPath.startsWith( '/' ) ? thisPath : '/' & thisPath;
			errorPages = errorPages.listAppend( tmp );
		}

		// Serialize tray options and write to temp file
		var trayOptionsPath = serverinfo.customServerFolder & '/trayOptions.json';
		var trayJSON = {
			'title' : displayServerName,
			'tooltip' : processName,
			'items' : serverInfo.trayOptions
		};
		fileWrite( trayOptionsPath,  serializeJSON( trayJSON ) );
		var background = !(serverInfo.console ?: false);
		// The java arguments to execute:  Shared server, custom web configs

		// This is an array of tokens to send to the process builder
		var args = [];
		// "borrow" the CommandBox commandline parser to tokenize the JVM args. Not perfect, but close. Handles quoted values with spaces.
		var argTokens = parser.tokenizeInput( serverInfo.JVMargs )
			.map( function( i ){
				// unwrap quotes, and unescape any special chars like \" inside the string
				return parser.replaceEscapedChars( parser.removeEscapedChars( parser.unwrapQuotes( i ) ) );
			});
			
			
		// Add in max heap size
		if( len( serverInfo.heapSize ) ) {
			argTokens.append( '-Xmx#serverInfo.heapSize#' );	
		}

		// Add in min heap size
		if( len( serverInfo.minHeapSize ) ) {
			if( len(serverInfo.minHeapSize ) && len( serverInfo.heapSize ) && isHeapLarger( serverInfo.minHeapSize, serverInfo.heapSize ) ) {
				job.addWarnLog( 'Your JVM min heap size [#serverInfo.minHeapSize#] is set larger than your max size [#serverInfo.heapSize#]! Reducing the Min to prevent errors.' );
				serverInfo.minHeapSize = serverInfo.heapSize;
			}
			argTokens.append( '-Xms#serverInfo.minHeapSize#' );
		}

		// Add java agent
		if( len( trim( javaAgent ) ) ) { argTokens.append( javaagent ); }

		 args
		 	.append( '-jar' ).append( serverInfo.runwarJarPath )
			.append( '--background=#background#' )
			.append( '--host' ).append( serverInfo.host )
			.append( '--stop-port' ).append( serverInfo.stopsocket )
			.append( '--processname' ).append( processName )
			.append( '--log-dir' ).append( serverInfo.logDir )
			.append( '--server-name' ).append( serverInfo.name )
			.append( '--tray-enable' ).append( serverInfo.trayEnable )
			.append( '--dock-enable' ).append( serverInfo.dockEnable )
			.append( '--directoryindex' ).append( serverInfo.directoryBrowsing )
			.append( '--timeout' ).append( serverInfo.startTimeout )
			.append( '--proxy-peeraddress' ).append( 'true' )
			.append( '--cookie-secure' ).append( serverInfo.sessionCookieSecure )
			.append( '--cookie-httponly' ).append( serverInfo.sessionCookieHTTPOnly )
			.append( serverInfo.runwarArgs.listToArray( ' ' ), true );

		if( serverInfo.trayEnable ) {
			args
				.append( '--tray-icon' ).append( serverInfo.trayIcon )
				.append( '--tray-config' ).append( trayOptionsPath )
		}
		
		if( serverInfo.runwarXNIOOptions.count() ) {
			args.append( '--xnio-options=' & serverInfo.runwarXNIOOptions.reduce( ( opts='', k, v ) => opts.listAppend( k & '=' & v ) ) );
		} 	
		
		if( serverInfo.runwarUndertowOptions.count() ) {
			args.append( '--undertow-options=' & serverInfo.runwarUndertowOptions.reduce( ( opts='', k, v ) => opts.listAppend( k & '=' & v ) ) );
		}
		 	
		if( serverInfo.debug ) {
			// Debug is getting turned on any time I include the --debug flag regardless of whether it's true or false.
			args.append( '--debug' ).append( serverInfo.debug );
		}

		if( len( serverInfo.restMappings ) ) {
			args.append( '--servlet-rest-mappings' ).append( serverInfo.restMappings );
		}

		if( serverInfo.trace ) {
			args.append( '--log-level' ).append( 'TRACE' );
		}

		if( len( errorPages ) ) {
			args.append( '--error-pages' ).append( errorPages );
		}

		if( serverInfo.GZIPEnable ) {
			args
				.append( '--gzip-enable' ).append( true )
		}

		if( serverInfo.accesslogenable ) {
			args
				.append( '--logaccess-enable' ).append( true )
			 	.append( '--logaccess-basename' ).append( 'access' )
			 	.append( '--logaccess-dir' ).append( serverInfo.logDir );
		}


		if( serverInfo.rewritesLogEnable ) {
			args.append( '--urlrewrite-log' ).append( serverInfo.rewritesLogPath );
		}

		/* 	.append( '--logrequests-enable' ).append( true )
		 	.append( '--logrequests-basename' ).append( 'request' )
		 	.append( '--logrequests-dir' ).append( serverInfo.logDir )
		 	*/


	 	if( len( CFEngineName ) ) {
	 		 args.append( '--cfengine-name' ).append( CFEngineName );
	 	}
	 	if( len( serverInfo.welcomeFiles ) ) {
	 		 args.append( '--welcome-files' ).append( serverInfo.welcomeFiles );
	 	}
	 	if( len( serverInfo.maxRequests ) ) {
	 		 args.append( '--worker-threads' ).append( serverInfo.maxRequests );
	 	}	 	
	 	if( len( CLIAliases ) ) {
	 		 args.append( '--dirs' ).append( CLIAliases );
	 	}


		// If background, wrap up JVM args to pass through to background servers.  "Real" JVM args must come before Runwar args
		if( background ) {
			// Escape any semi colons in the args so Runwar can process this properly
			// -Darg=one;-Darg=two
			var argString = argTokens.map( ( token ) => token.replace( ';', '\;', 'all' ) ).toList( ';' );
			if( len( argString ) ) {
				args.append( '--jvm-args=#trim( argString )#' );
			}
		// If foreground, just stick them in.
		} else {
			argTokens.each( function(i) { args.prepend( i ); } );
		}

		// Webroot for normal server, and war home for a standard war
		args.append( '-war' ).append( serverInfo.appFileSystemPath );

		// Custom web.xml (doesn't work right now)
		if ( Len( Trim( serverInfo.webXml ) ) && false ) {
			args.append( '--web-xml-path' ).append( serverInfo.webXml );
		// Default is in WAR home
		} else {
			args.append( '--web-xml-path' ).append( '#serverInfo.serverHomeDirectory#/WEB-INF/web.xml' );
		}

		if( len( serverInfo.libDirs ) ) {
			// Have to get rid of empty list elements
			args.append( '--lib-dirs' ).append( serverInfo.libDirs.listChangeDelims( ',', ',' ) );
		}

		// Always send the enable flag for each protocol
		args
			.append( '--http-enable' ).append( serverInfo.HTTPEnable )
			.append( '--ssl-enable' ).append( serverInfo.SSLEnable )
			.append( '--ajp-enable' ).append( serverInfo.AJPEnable );


		if( serverInfo.HTTPEnable || serverInfo.SSLEnable ) {
			args
			 	.append( '--open-browser' ).append( serverInfo.openbrowser )
			 	.append( '--open-url' ).append( serverInfo.openbrowserURL );
		} else {
			args.append( '--open-browser' ).append( false );
		}


		// Send HTTP port if it's enabled
		if( serverInfo.HTTPEnable ){
			args.append( '--port' ).append( serverInfo.port )
		}

		// Send SSL port if it's enabled
		if( serverInfo.SSLEnable ){
			args.append( '--ssl-port' ).append( serverInfo.SSLPort );
		}

		// Send AJP port if it's enabled
		if( serverInfo.AJPEnable ){
			args.append( '--ajp-port' ).append( serverInfo.AJPPort );
		}

		// Send SSL cert info if SSL is enabled and there's cert info
		if( serverInfo.SSLEnable && serverInfo.SSLCertFile.len() ) {
			args
				.append( '--ssl-cert' ).append( serverInfo.SSLCertFile )
				.append( '--ssl-key' ).append( serverInfo.SSLKeyFile );
			// Not all certs require a password
			if( serverInfo.SSLKeyPass.len() ) {
				args.append( '--ssl-keypass' ).append( serverInfo.SSLKeyPass );
			}
		}

		// Incorporate rewrites to command
		args.append( '--urlrewrite-enable' ).append( serverInfo.rewritesEnable );
		if( len( serverInfo.rewritesStatusPath ) ) {
			args.append( '--urlrewrite-statuspath' ).append( serverInfo.rewritesStatusPath );
		}
		// A setting of 0 reloads on every request
		if( len( serverInfo.rewritesConfigReloadSeconds ) ) {
			args.append( '--urlrewrite-check' ).append( serverInfo.rewritesConfigReloadSeconds );
		}

		// Basic auth
		if( serverInfo.basicAuthEnable && serverInfo.basicAuthUsers.count() ) {
			// Escape commas and equals with backslash
			var sanitizeBA = function( i ) { return i.replace( ',', '\,', 'all' ).replace( '=', '\=', 'all' ); };
			var thisBasicAuthUsers = '';
			serverInfo.basicAuthUsers.each( function( i ) {
				thisBasicAuthUsers = thisBasicAuthUsers.listAppend( '#sanitizeBA( i )#=#sanitizeBA( serverInfo.basicAuthUsers[ i ] )#' );
			} );
			// user=pass,user2=pass2
			args.append( '--basicauth-users' ).append( thisBasicAuthUsers );
		}

		if( serverInfo.rewritesEnable ){
			if( !fileExists(serverInfo.rewritesConfig) ){
				job.error( 'URL rewrite config not found [#serverInfo.rewritesConfig#]' );
				return;
			}
			args.append( '--urlrewrite-file' ).append( serverInfo.rewritesConfig );
		}
		// change status to starting + persist
		serverInfo.dateLastStarted = now();
		serverInfo.status = "starting";
		setServerInfo( serverInfo );

	    // needs to be unique in each run to avoid errors
		var threadName = 'server#hash( serverInfo.webroot )##createUUID()#';
		// Construct a new process object
	    var processBuilder = createObject( "java", "java.lang.ProcessBuilder" );
	    // Pass array of tokens comprised of command plus arguments
	    args.prepend( serverInfo.javaHome );

	    // In *nix OS's we need to separate the server process from the CLI process
	    // so SIGINTs from Ctrl-C won't also kill previously started servers
	    if( !fileSystemUtil.isWindows() && background ) {
	    	// The shell script will take care of creating this file and emptying it every time
	    	var nohupLog = '#serverInfo.serverHomeDirectory#/nohup.log';
	    	// Pass log file to external process.  This is so we can capture the output of the server process
	    	args.prepend( '#serverInfo.serverHomeDirectory#/nohup.log' );
	    	// Use this intermediate shell script to start our server via nohup
	    	args.prepend( expandPath( '/server-commands/bin/server_spawner.sh' ) );
	    	// Pass script directly to bash so I don't have to worry about it being executable
			args.prepend( fileSystemUtil.getNativeShell() );
	    }

		// At this point all command line arguments are in place, announce this
		var interceptData = {
			commandLineArguments=args,
			serverInfo=serverInfo,
			serverJSON=serverJSON,
			defaults=defaults,
			serverProps=serverProps,
			serverDetails=serverDetails,
			installDetails=installDetails ?: {}
		};
		interceptorService.announceInterception( 'onServerProcessLaunch', interceptData );
		// ensure we get the updated args if they were replaced wholesale by interceptor
		args = interceptData.commandLineArguments;

		// now we can log the *final* command line string that will be used to start the server
	    if( serverInfo.debug ) {
			var cleanedArgs = cr & '    ' & trim( reReplaceNoCase( args.toList( ' ' ), ' (-|"-)', cr & '    \1', 'all' ) );
			job.addLog("Server start command: #cleanedargs#");
	    }

		if( serverProps.dryRun ?: false ) {
			job.addLog( 'Dry run specified, exiting without starting server.' );
			job.complete( serverInfo.debug );
			return;
		}

	    processBuilder.init( args );

        // incorporate CommandBox environment variables into the process's env
        var currentEnv = processBuilder.environment();
        currentEnv.putAll( systemSettings.getAllEnvironmentsFlattened().map( (k, v)=>toString(v) ) );

        // Special check to remove ConEMU vars which can screw up the sub process if it happens to run cmd, such as opening VSCode.
        if( fileSystemUtil.isWindows() && currentEnv.containsKey( 'ConEmuPID' ) ) {
            for( var key in currentEnv ) {
            	if( key.startsWith( 'ConEmu' ) || key == 'PROMPT' ) {
            		currentEnv.remove( key );
            	}
            }
        }

	    // Conjoin standard error and output for convenience.
	    processBuilder.redirectErrorStream( true );
	    // Kick off actual process
	    variables.process = processBuilder.start();

		// She'll be coming 'round the mountain when she comes...
		job.addWarnLog( "The server for #serverInfo.webroot# is starting on #serverInfo.openbrowserURL# ..." );

	    job.complete( serverInfo.debug );
	    consoleLogger.debug( '.' );

		// If the user is running a one-off command to start a server or specified the debug flag, stream the output and wait until it's finished starting.
		var interactiveStart = ( shell.getShellType() == 'command' || serverInfo.debug || !background );

		// A reference to the current thread so the thread we're about to spin up can access it.
		// This may be available as parent thread or something.
		var thisThread = createObject( 'java', 'java.lang.Thread' ).currentThread();
		variables.waitingOnConsoleStart = false;
		variables.internalInterrupt = false;
		serverInfo.exitCode = 0;
		// Spin up a thread to capture the standard out and error from the server
		thread name="#threadName#" interactiveStart=interactiveStart serverInfo=serverInfo args=args startTimeout=serverInfo.startTimeout parentThread=thisThread {
			try{

				// save server info and persist
				serverInfo.statusInfo = { command:serverInfo.javaHome, arguments:attributes.args.toList( ' ' ), result:'' };
				serverInfo.status="starting";
				setServerInfo( serverInfo );

				var startOutput = createObject( 'java', 'java.lang.StringBuilder' ).init();
	    		var inputStream = process.getInputStream();
	    		var inputStreamReader = createObject( 'java', 'java.io.InputStreamReader' ).init( inputStream );
	    		var bufferedReader = createObject( 'java', 'java.io.BufferedReader' ).init( inputStreamReader );
				var print = wirebox.getInstance( "PrintBuffer" );

				var line = bufferedReader.readLine();
				while( !isNull( line ) ){

					// Log messages from the CF engine or app code writing direclty to std/err out strip off "runwar.context" but leave color coded severity
					// Ex:
					// [INFO ] runwar.context: 04/11 15:47:10 INFO Starting Flex 1.5 CF Edition
					line = reReplaceNoCase( line, '^((#chr( 27 )#\[m)?\[[^]]*])( runwar\.context: )(.*)', '\1 \4' );

					// Log messages from runwar itself, simplify the logging category to just "Runwar:" and leave color coded severity
					// Ex:
					// [DEBUG] runwar.config: Enabling Proxy Peer Address handling
					// [DEBUG] runwar.server: Starting open browser action
					line = reReplaceNoCase( line, '^((#chr( 27 )#\[m)?\[[^]]*])( runwar\.[^:]*: )(.*)', '\1 Runwar: \4' );

					// Log messages from any other 3rd party java lib tapping into Log4j will be left alone
					// Ex:
					// [DEBUG] org.tuckey.web.filters.urlrewrite.RuleExecutionOutput: needs to be forwarded to /index.cfm/Main

					// Build up our output.  Limit the size of this so a console server running for a month doesn't fill up memory.
					// We only use this for the server info result anyway.
					if( startOutput.length() < 1000 ) {
						startOutput.append( line & chr( 13 ) & chr( 10 ) );
					}

					// output it if we're being interactive
					if( attributes.interactiveStart ) {
						print
							.line( line )
							.toConsole();
					}

					line = bufferedReader.readLine();
				} // End of inputStream

				// When we require Java 8 for CommandBox, we can pass a timeout to waitFor().
				serverInfo.exitCode = process.waitFor();
				
				if( serverInfo.exitCode == 0 ) {
					serverInfo.status="running";
				} else {
					serverInfo.status="unknown";
				}

			} catch( any e ) {
				logger.error( e.message & ' ' & e.detail, e.stacktrace );
				serverInfo.status="unknown";
			} finally {
				// Make sure we always close the file or the process will never quit!
				if( isDefined( 'bufferedReader' ) ) {
					bufferedReader.close();
				}
				serverInfo.statusInfo.result = print.unansi( startOutput.toString() );
				setServerInfo( serverInfo );
				// If the "start" command is on the line watching our console output
				if( variables.waitingOnConsoleStart ) {
					print
						.line()
						.line( "Server's output stream closed. It's been stopped elsewhere." )
						.toConsole();
					// This will end the readline() call below so the "start" command can finally exit
					variables.internalInterrupt = true;
					parentThread.interrupt();
				}
			}
		}
		
		var serverInterrupted = false;
		// Block until the process ends and the streaming output thread above is done.
		if( interactiveStart ) {

			if( !background ) {
				try {

					// Need to start reading the input stream or we can't detect Ctrl-C on Windows
					var terminal = shell.getReader().getTerminal();
					if( terminal.paused() ) {
							terminal.resume();
					}
					variables.waitingOnConsoleStart = true;
					while( true ) {
						// For dumb terminals, just sit and wait to be interrupted
						// Trying to read from a dumb terminal will throw "The handle is invalid" errors
						if( terminal.getClass().getName() contains 'dumb' ) {
							sleep( 500 );
						} else {
							// Detect user pressing Ctrl-C
							// Any other characters captured will be ignored
							var line = shell.getReader().readLine();
							if( line == 'q' ) {
								break;
							} else {
								consoleLogger.error( 'To exit press Ctrl-C or "q" followed the enter key.' );
							}
						}
					}

				// user wants to exit this command, they've pressed Ctrl-C
				} catch ( org.jline.reader.UserInterruptException e ) {
					consoleLogger.error( 'Stopping server...' );
					serverInterrupted = true;
				// user wants to exit the shell, they've pressed Ctrl-D
				} catch ( org.jline.reader.EndOfFileException e ) {
					consoleLogger.error( 'Stopping server...' );
					shell.setKeepRunning( false );
					serverInterrupted = true;
				// Something bad happened
				} catch ( Any e ) {
					logger.error( '#e.message# #e.detail#' , e.stackTrace );
					consoleLogger.error( '#e.message##chr(10)##e.detail#' );
				// Either way, this server is done like dinner
				} finally {
					variables.waitingOnConsoleStart = false;
					shell.setPrompt();
					process.destroy();
					// "server stop" is never run for a --console start, so make sure this fires.
					interceptorService.announceInterception( 'onServerStop', { serverInfo=serverInfo } );
				}
			}

			thread action="join" name="#threadName#";
		}
		
		// It's hard to tell the difference between a user hitting Ctrl-C on a console server and the process getting killed elsewhere, which also sends an interrupt to the main thread.
		// We care abut failing exit codes if the server was interrupted unexpectedly 
		if( serverInfo.exitCode != 0 && ( !serverInterrupted || variables.internalInterrupt ) ) {
			consoleLogger.info( '.' );
			throw( message='Server process returned failing exit code [#serverInfo.exitCode#]', type="commandException", errorcode=serverInfo.exitCode );
		}

	}


	/**
	* allows to iterate on a tray menu item recursively
	* and checks for the default image and default shell
	*/
	function prepareMenuItems( trayOptions, defaultwebroot ) {
		arguments.trayOptions = arguments.trayOptions.map( function( menuItem ){
			// global defaults are relative to web root
			if( menuItem.keyExists( 'image' ) && menuItem.image.len() ) {
				menuItem.image = fileSystemUtil.resolvePath( menuItem.image, defaultwebroot );
			}

			//need to check if a shell has been defined for this action
			if( menuItem.keyExists( 'action' ) && listFindNoCase('run,runAsync,runTerminal',menuItem.action)){
				menuItem[ 'shell' ] = menuItem.shell ?: fileSystemUtil.getNativeShell();
				menuItem[ 'image' ] = menuItem.image ?: expandPath('/commandbox/system/config/server-icons/' & menuItem.action & '.png' );
			}	

			if( menuItem.keyExists( 'image' ) && menuItem.image.len() && !fileExists( menuItem.image ) ) {
				menuItem[ 'image' ] = fileSystemUtil.resolvePath( menuItem.image, defaultServerConfigFileDirectory );
			} 	

			if(menuItem.keyExists( 'action' ) && menuItem.action == 'runTerminal' ){
<<<<<<< HEAD
				menuItem[ 'action' ] = "runAsync";
=======
>>>>>>> 9f62890d
				var nativeTerminal = "";
				var command = "";
				if (fileSystemUtil.isMac()) {
					//"Executing on Mac OS X"
					nativeTerminal = ConfigService.getSetting( 'nativeTerminal', "osascript -e 'tell app " & "terminal" &  " to do script " & "@@command@@" & "'"  );
				} else if (fileSystemUtil.isWindows()) {
					//"Executing on Windows"
					nativeTerminal = ConfigService.getSetting( 'nativeTerminal', 'start cmd.exe /k "@@command@@"' );
				} else if (fileSystemUtil.isLinux()) {
					//"Executing on *NIX"
					nativeTerminal = ConfigService.getSetting( 'nativeTerminal', '"@@command@@"' );				
				} else {
					writeOutput("Your OS is not currently supported to perform this action:" & menuItem[ 'command' ]);
				}
				command = replaceNoCase( nativeTerminal, '@@command@@', menuItem[ 'command' ] )
				menuItem[ 'command' ] = command;
			}

			if( menuItem.keyExists( 'items' ) && menuItem.items.len() ){
				menuItem.items = prepareMenuItems( menuItem.items, defaultwebroot );
			}
			return menuItem;
		} );
		return arguments.trayOptions;
	}

	/**
	* Detects if the first heap size is larger than the second
	* @heapSize1 Specified as 1024m, 2G, or 512k
	* @heapSize2 Specified as 1024m, 2G, or 512k
	*/
	function isHeapLarger( heapSize1, heapSize2 ) {
		heapSize1 = convertHeapToMB( heapSize1 );
		heapSize2 = convertHeapToMB( heapSize2 );
		return heapSize1 > heapSize2;
	}
	
	/**
	* Convert heap in format like 1G to 1024
	* Will always return MB, but without the "m"
	*/
	function convertHeapToMB( heapSize ) {
		heapSize = heapSize.lcase();
		// 1024m or just 1024
		if( heapSize.endsWith( 'm' ) || val( heapSize ) == heapSize ) {
			return val( heapSize );
		}
		// 2G
		if( heapSize.endsWith( 'g' ) ) {
			return val( heapSize ) * 1024;
		}
		// 512K
		if( heapSize.endsWith( 'k' ) ) {
			return val( heapSize ) / 1024;
		}
		throw( 'Invalid Heap size [#heapSize#]' );
	}

	/**
	* Unified logic to resolve a server given an optional name, directory, and server.json path.
	* Returns resolved name, webroot, serverConfigFile, serverInfo from the last start and serverJSON
	* Use this for all 'server' commands that let a user specify the server they want by convention (CWD),
	* name, directory, or server.json path.
	*
	* @serverProps A struct that can contains name, directory, and/or serverConfigFile
	*
	* @returns a struct containing
	* - defaultName
	* - defaultwebroot
	* - defaultServerConfigFile
	* - serverJSON
	* - serverInfo
	* - serverIsNew
	*/
	function resolveServerDetails(
		required struct serverProps
	) {

		var job = wirebox.getInstance( 'interactiveJob' );
		var locDebug = serverProps.debug ?: false;

		// As a convenient shorcut, allow the serverConfigFile to be passed via the name parameter.
		var tmpName = serverProps.name ?: '';
		var tmpNameResolved = fileSystemUtil.resolvePath( tmpName );
		// Check if there was no config file specified, but the name was specified and happens to exist as a file on disk
		if( !len( serverProps.serverConfigFile ?: '' ) && len( tmpName ) && fileExists( tmpNameResolved ) ) {
			// If so, swap the name into the server config param.
			serverProps.serverConfigFile = tmpNameResolved;
			structDelete( serverProps, 'name' );
		}

		// If a specific server.json file path was passed, use it.
		if( len( serverProps.serverConfigFile ?: '' ) ) {
			var defaultServerConfigFile = serverProps.serverConfigFile;
		// Otherwise, if there was a specific name passed, default a named server.json file for them
		} else if( len( serverProps.name ?: '' ) ) {
			var defaultServerConfigFile = fileSystemUtil.resolvePath( serverProps.directory ?: '' ) & "/server-#serverProps.name#.json";
		// Otherwise, the default is called "server.json" in the web root.
		} else {
			var defaultServerConfigFile = fileSystemUtil.resolvePath( serverProps.directory ?: '' ) & "/server.json";
		}

		// Get server descriptor from default location.
		// If starting by name and we guessed the server.json file name, this serverJSON maybe replaced later by another saved file.
	    if( locDebug ) { consoleLogger.debug("Looking for server JSON file by convention: #defaultServerConfigFile#"); }
		var serverJSON_rawSystemSettings = readServerJSON( defaultServerConfigFile );
		var serverJSON = systemSettings.expandDeepSystemSettings( duplicate( serverJSON_rawSystemSettings ) );

		// Get the web root out of the server.json, if specified and make it relative to the actual server.json file.
		// If user gave us a webroot, we use it first.
		if( len( arguments.serverProps.directory ?: '' ) ) {
			var defaultwebroot = arguments.serverProps.directory;
		    if( locDebug ) { consoleLogger.debug("webroot specified by user: #defaultwebroot#"); }
		// Get the web root out of the server.json, if specified and make it relative to the actual server.json file.
		} else if( len( serverJSON.web.webroot ?: '' ) ) {
			var defaultwebroot = fileSystemUtil.resolvePath( serverJSON.web.webroot, getDirectoryFromPath( defaultServerConfigFile ) );
		    if( locDebug ) { consoleLogger.debug("webroot pulled from server's JSON: #defaultwebroot#"); }
		// Otherwise default to the directory the server's JSON file lives in (which defaults to the CWD)
		} else {
			var defaultwebroot = fileSystemUtil.resolvePath( getDirectoryFromPath( defaultServerConfigFile ) );
		    if( locDebug ) { consoleLogger.debug("webroot defaulted to location of server's JSON file: #defaultwebroot#"); }
		}

		// If user types a name, use that above all else
		if( len( serverProps.name ?: '' ) ) {
			var defaultName = serverProps.name;
		} else if( len( serverJSON.name ?: '' ) ) {
			// otherwise use the name in the server config file if it's specified
			var defaultName = serverJSON.name;
		} else {
			// Don't do a final guess at the name yet so we don't affect the server discovery below.
			var defaultName = '';
		}

		// Discover by shortname or server and get server info
		var serverInfo = getServerInfoByDiscovery(
			directory			= defaultwebroot,
			name				= defaultName,
			serverConfigFile	= serverProps.serverConfigFile ?: '' //  Since this takes precendence, I only want to use it if it was actually specified
		);

		// If we found a server, set our name.
		if( len( serverInfo.name ?: '' ) ) {
			defaultName = serverInfo.name;
		}

		var serverIsNew = false;
		//  If it wasn't found, create new server info using defaults
		if( structIsEmpty( serverInfo ) ){

			if( !len( defaultName ) ) {
				// If there is still no name, default to the current directory
				// TODO: I don't care for this because it creates conflicts since many servers could have the name "webroot" on one machine.
				defaultName = replace( listLast( defaultwebroot, "\/" ), ':', '');

				// Don't overlap an existing server name
				var originalName = defaultName;
				var nameCounter = 1;
				while( structCount( getServerInfoByName( defaultName ) ) ) {
					defaultName = originalName & ++nameCounter;
				}

			}

			// We need a new entry
			serverIsNew = true;
			serverInfo = getServerInfo( defaultwebroot, defaultName );
		}

		// If the user didn't provide an explicit config file and it turns out last time we started a server by this name, we used a different
		// config, let's re-read out that config JSON file to use instead of the default above.
		if( !len( serverProps.serverConfigFile ?: '' )
			&& len( serverInfo.serverConfigFile ?: '' )
			&& serverInfo.serverConfigFile != defaultServerConfigFile
			&& fileExists( serverInfo.serverConfigFile ) ) {

			// Get server descriptor again
		    if( locDebug ) { consoleLogger.debug("Switching to the last-used server JSON file for this server: #serverInfo.serverConfigFile#"); }
			var serverJSON_rawSystemSettings = readServerJSON( serverInfo.serverConfigFile );
			var serverJSON = systemSettings.expandDeepSystemSettings( duplicate( serverJSON_rawSystemSettings ) );
			defaultServerConfigFile = serverInfo.serverConfigFile;

			// Now that we changed server JSONs, we need to recalculate the webroot.
		    if( locDebug ) { consoleLogger.debug("Recalculating web root based on new server JSON file."); }
			// If user gave us a webroot, we use it first.
			if( len( arguments.serverProps.directory ?: '' ) ) {
				var defaultwebroot = arguments.serverProps.directory;
			    if( locDebug ) { consoleLogger.debug("webroot specified by user: #defaultwebroot#"); }
			// Get the web root out of the server.json, if specified and make it relative to the actual server.json file.
			} else if( len( serverJSON.web.webroot ?: '' ) ) {
				var defaultwebroot = fileSystemUtil.resolvePath( serverJSON.web.webroot, getDirectoryFromPath( serverInfo.serverConfigFile ) );
			    if( locDebug ) { consoleLogger.debug("webroot pulled from server's JSON: #defaultwebroot#"); }
			// Otherwise default to the directory the server's JSON file lives in (which defaults to the CWD)
			} else {
				var defaultwebroot = fileSystemUtil.resolvePath( getDirectoryFromPath( serverInfo.serverConfigFile ) );
			    if( locDebug ) { consoleLogger.debug("webroot defaulted to location of server's JSON file: #defaultwebroot#"); }
			}

		}

		// By now we've figured out the name, webroot, and serverConfigFile for this server.
		// Also return the serverInfo of the last values the server was started with (if ever)
		// and the serverJSON setting for the server, if they exist.
		return {
			defaultName : defaultName,
			defaultwebroot : defaultwebroot,
			defaultServerConfigFile : defaultServerConfigFile,
			serverJSON : serverJSON_rawSystemSettings,
			serverInfo : serverInfo,
			serverIsNew : serverIsNew
		};
	}

	/**
	 * Stop server
	 * @serverInfo.hint The server information struct: [ webroot, name, port, stopSocket, logDir, status, statusInfo ]
	 *
	 * @returns struct of [ error, messages ]
 	 **/
	struct function stop( required struct serverInfo ){

		interceptorService.announceInterception( 'onServerStop', { serverInfo=serverInfo } );

		var launchUtil = java.LaunchUtil;
		var stopsocket = arguments.serverInfo.stopsocket;
		var args = "-jar ""#variables.jarPath#"" -stop --stop-port #val( stopsocket )# -host #arguments.serverInfo.host# --background false";
		var results = { error = false, messages = "" };

		try{
			// Try to stop and set status back
			execute name=variables.javaCommand arguments=args timeout="50" variable="results.messages";
			serverInfo.status 		= "stopped";
			serverInfo.statusInfo 	= { command:variables.javaCommand, arguments:args, result:results.messages };
			setServerInfo( serverInfo );
			return results;
		} catch (any e) {
			serverInfo.status 		= "unknown";
			serverInfo.statusInfo 	= { command:variables.javaCommand, arguments:args, result:results.messages };
			setServerInfo( serverInfo );
			return { error=true, messages=e.message & e.detail };
		}
	}

	/**
	 * Forget server from the configurations
	 * @serverInfo.hint struct of server info (ports, etc.)
	 * @all.hint remove ALL servers
 	 **/
	function forget( required struct serverInfo ){
		var servers 	= getServers();
		var serverdir 	= getCustomServerFolder( arguments.serverInfo );

		interceptorService.announceInterception( 'preServerForget', { serverInfo=serverInfo } );

		// Catch this to gracefully handle where the OS or another program
		// has the folder locked.
		try {

			// try to delete interal server dir server
			if( directoryExists( serverDir ) ){
				directoryDelete( serverdir, true );
			}

			// Server home may be custom, so delete it as well
			if( len( serverInfo.serverHomeDirectory ) && directoryExists( serverInfo.serverHomeDirectory ) ){
				directoryDelete( serverInfo.serverHomeDirectory, true );
			}


		} catch( any e ) {
			consoleLogger.error( '#e.message##chr(10)#Did you leave the server running? ' );
			logger.error( '#e.message# #e.detail#' , e.stackTrace );
			return serverInfo.name & ' not deleted.';
		}

		// Remove from config
		structDelete( servers, arguments.serverInfo.id );
		setServers( servers );

		interceptorService.announceInterception( 'postServerForget', { serverInfo=serverInfo } );

		// return message
		return "Poof! Wiped out server " & serverInfo.name;
	}

	/**
	* Get a custom server folder name according to our naming convention to avoid collisions with name
	* @serverInfo The server information
	*/
	function getCustomServerFolder( required struct serverInfo ){
		return variables.customServerDirectory & arguments.serverinfo.id & "-" & arguments.serverInfo.name;
	}

	/**
	 * Get a random port for the specified host
	 * @host.hint host to get port on, defaults 127.0.0.1
 	 **/
	function getRandomPort( host="127.0.0.1" ){
		try {
			var nextAvail  = java.ServerSocket.init( javaCast( "int", 0 ),
													 javaCast( "int", 1 ),
													 java.InetAddress.getByName( arguments.host ) );
			var portNumber = nextAvail.getLocalPort();
			nextAvail.close();
		} catch( java.net.UnknownHostException var e ) {
			throw( "The host name [#arguments.host#] can't be found. Do you need to add a host file entry?", 'serverException', e.message & ' ' & e.detail );
		} catch( java.net.BindException var e ) {
			// Same as above-- the IP address/host isn't bound to any local adapters.  Probably a host file entry went missing.
			throw( "The IP address that [#arguments.host#] resolves to can't be bound.  If you ping it, does it point to a local network adapter?", 'serverException', e.message & ' ' & e.detail );
		}

		return portNumber;
	}

	/**
	 * Find out if a given host/port is already bound
	 * @host.hint host to test port on, defaults 127.0.0.1
 	 **/
	function isPortAvailable( host="127.0.0.1", required port ){
		try {
			var serverSocket = java.serverSocket
				.init( 
					javaCast( "int", arguments.port ),
					javaCast( "int", 1 ),
					java.InetAddress.getByName( arguments.host ) );
			serverSocket.close();
			return true;
		} catch( java.net.UnknownHostException var e ) {
			// In this case, the host name doesn't exist, so we really don't know about the port, but we'll say it's available
			// otherwise, old, stopped servers who's host entries no longer exist will show up as running.
			return true;
		} catch( java.net.BindException var e ) {
			// Same as above-- the IP address/host isn't bound to any local adapters.  Probably a host file entry went missing.
			if( e.message contains 'Cannot assign requested address' || e.message contains 'Can''t assign requested address' ) {
				return true;
			}
			if( e.message contains 'Permission denied' ) {
				consoleLogger.debug( e.message);
				consoleLogger.error( "Permission to bind the port was denied. This likely means you need to run as root or pick a port above 1024.");
			}
			// We're assuming that any other error means the address was in use.
			// Java doesn't provide a specific message or exception type for this unfortunately.
			return false;
		}
	}


	/**
	 * Logic to tell if a server is running
	 * @serverInfo.hint Struct of server information
 	 **/
	function isServerRunning( required struct serverInfo ){
		var portToCheck = serverInfo.stopSocket;
		if( serverInfo.HTTPEnable ) {
			portToCheck = serverInfo.port;
		} else if( serverInfo.SSLEnable ) {
			portToCheck = serverInfo.SSLPort;
		} else if( serverInfo.AJPEnable ) {
			portToCheck = serverInfo.AJPPort;
		}

		lock name="server-status-check-#portToCheck#" type="exclusive"{
			return !isPortAvailable( serverInfo.host, portToCheck );
		}
	}

	/**
	 * persist server info
	 * @serverInfo.hint struct of server info (ports, etc.)
 	 **/
	function setServerInfo( required struct serverInfo ){

		var servers 	= getServers();
		var normalizedWebroot = normalizeWebroot( arguments.serverInfo.webroot );
		var webrootHash = hash( normalizedWebroot & ucase( arguments.serverInfo.name ) );
		arguments.serverInfo.id = webrootHash;

		if( arguments.serverInfo.webroot == "" ){
			throw( "The webroot cannot be empty!" );
		}
		servers[ webrootHash ] = serverInfo;
		// persist back safely

		setServers( servers );

	}

	function normalizeWebroot( required string webroot ) {
		if( webroot contains '/' && !webroot.endsWith( '/' ) ) {
			return webroot & '/';
		}
		if( webroot contains '\' && !webroot.endsWith( '\' ) ) {
			return webroot & '\';
		}
		return webroot;
	}

	/**
	 * Create initial server JSON
 	 **/
	function initServers(){
		fileSystemUtil.lockingFileWrite( serverConfig, '{}' );
	}

	/**
	 * persist servers
	 * @servers.hint struct of serverInfos
 	 **/
	ServerService function setServers( required Struct servers ){
		JSONService.writeJSONFile( serverConfig, servers, true );
		return this;
	}

	/**
	* get servers struct from config file on disk
 	**/
	struct function getServers() {
		if( fileExists( variables.serverConfig ) ){
			var results = deserializeJSON( fileSystemUtil.lockingfileRead( variables.serverConfig ) );
			var updateRequired = false;
			var serverKeys = results.keyArray();

			// Loop over each server for some housekeeping
			for( var thisKey in serverKeys ){
				// This server may have gotten deleted already based on the cleanup below.
				if( !results.keyExists( thisKey ) ) {
					continue;
				}
				var thisServer = results[ thisKey ];
				// Backwards compat-- add in server id if it doesn't exist for older versions of CommandBox
				if( isNull( thisServer.id ) ){
					var normalizedWebroot = normalizeWebroot( thisServer.webroot );
					thisServer.id = hash( normalizedWebroot & ucase( thisServer.name ) );
					updateRequired = true;
				}

				// Try and clean up orphaned server names that were missing the slash on the path and
				// ended up with a different hash.
				// I really have no idea how this happens. I can't repro it on-demand.
				for( var orphanKey in results ){
					var orphan = results[ orphanKey ];
					// If this is another server with the same name and the same webroot but without a trailing slash...
					if( orphan.id != thisServer.id
						&& orphan.name == thisServer.name
						&& ( thisServer.webroot.endsWith( '\' ) || thisServer.webroot.endsWith( '/' ) )
						&& ( !orphan.webroot.endsWith( '\' ) || !orphan.webroot.endsWith( '/' ) )
						&& ( orphan.webroot & '\' == thisServer.webroot || orphan.webroot & '/' == thisServer.webroot ) ) {
							// ...kill it dead.
							results.delete( orphanKey );
							updateRequired = true;
						}
				}

				// Future-proof server info by guaranteeing that all properties will exist in the
				// server object as long as they are defined in the newServerInfoStruct() method.
				thisServer.append( newServerInfoStruct(), false );
			}
			// If any server didn't have an ID, go ahead and save it now
			if( updateRequired ){ setServers( results ); }
			return results;
		} else {
			return {};
		}
	}

	/**
	* Get a server information struct by name or directory.
	* Returns empty struct if not found.
	* @directory.hint the directory to find
	* @name.hint The name to find
	*/
	struct function getServerInfoByDiscovery( required directory="", required name="", serverConfigFile="" ){

		if( len( arguments.serverConfigFile ) ){
			var foundServer = getServerInfoByServerConfigFile( arguments.serverConfigFile );
			if( structCount( foundServer ) ) {
				return foundServer;
			}
			return {};
		}

		if( len( arguments.name ) ){
			var foundServer = getServerInfoByName( arguments.name );
			if( structCount( foundServer ) ) {
				return foundServer;
			}
			return {};
		}

		var webroot = arguments.directory is "" ? shell.pwd() : arguments.directory;
		return getServerInfoByWebroot( fileSystemUtil.resolvePath( webroot ) );
	}

	/**
	* Get a server information struct by name, if not found it returns an empty struct
	* @name.hint The name to find
	*/
	struct function getServerInfoByName( required name ){
		var servers = getServers();
		for( var thisServer in servers ){
			if( servers[ thisServer ].name == arguments.name ){
				return servers[ thisServer ];
			}
		}

		return {};
	}

	/**
	* Get a server information struct by serverConfigFile if not found it returns an empty struct
	* @name.serverConfigFile The serverConfigFile to find
	*/
	struct function getServerInfoByServerConfigFile( required serverConfigFile ){
		arguments.serverConfigFile = fileSystemUtil.resolvePath( arguments.serverConfigFile );
		var servers = getServers();
		for( var thisServer in servers ){
			if( fileSystemUtil.resolvePath( servers[ thisServer ].serverConfigFile ) == arguments.serverConfigFile ){
				return servers[ thisServer ];
			}
		}

		return {};
	}

	/**
	* Get all servers registered as an array of names
	*/
	array function getServerNames(){
		var servers = getServers();
		var results = [];

		for( var thisServer in servers ){
			arrayAppend( results, servers[ thisServer ].name );
		}

		return results;
	}

	/**
	* Get a server information struct by webrot, if not found it returns an empty struct
	* @webroot.hint The webroot to find
	*/
	struct function getServerInfoByWebroot( required webroot ){
		arguments.webroot = fileSystemUtil.resolvePath( arguments.webroot );
		var servers = getServers();
		for( var thisServer in servers ){
			if( fileSystemUtil.resolvePath( path=servers[ thisServer ].webroot, forceDirectory=true ) == arguments.webroot ){
				return servers[ thisServer ];
			}
		}

		return {};
	}

	/**
	* Get server info for webroot
	* @webroot.hint root directory for served content
 	**/
	struct function getServerInfo( required webroot , required name){
		var servers 	= getServers();
		var normalizedWebroot = normalizeWebroot( arguments.webroot );
		var webrootHash = hash( normalizedWebroot & ucase( arguments.name ) );
		var statusInfo 	= {};

		if( !directoryExists( arguments.webroot ) ){
			statusInfo = { result:"Webroot does not exist, cannot start :" & arguments.webroot };
		}

		if( isNull( servers[ webrootHash ] ) ){
			// prepare new server info
			var serverInfo 		= newServerInfoStruct();
			serverInfo.id 		= webrootHash;
			serverInfo.webroot 	= arguments.webroot;
			serverInfo.name 	= listLast( arguments.webroot, "\/" );

			// Don't overlap an existing server name
			var originalName = serverInfo.name;
			var nameCounter = 1;
			while( structCount( getServerInfoByName( serverInfo.name ) ) ) {
				serverInfo.name = originalName & ++nameCounter;
			}

			// Store it in server struct
			servers[ webrootHash ] = serverInfo;
		}

		// Return the new record
		return servers[ webrootHash ];
	}

	/**
	* Returns a new server info structure
	*/
	struct function newServerInfoStruct(){
		return {
			'id' 				: "",
			'port'				: 0,
			'host'				: "127.0.0.1",
			'stopSocket'		: 0,
			'debug'				: false,
			'trace'				: false,
			'console'			: false,
			'status'			: "stopped",
			'statusInfo'		: {
				'result' 	: "",
				'arguments' : "",
				'command' 	: ""
			},
			'name'				: "",
			'logDir' 			: "",
			'consolelogPath'	: "",
			'accessLogPath'		: "",
			'rewritesLogPath'	: "",
			'trayicon' 			: "",
			'libDirs' 			: "",
			'webConfigDir' 		: "",
			'serverConfigDir' 	: "",
			'serverHomeDirectory' : "",
			'serverHome'		 : "",
			'webroot'			: "",
			'webXML' 			: "",
			'HTTPEnable'		: true,
			'SSLEnable'			: false,
			'SSLPort'			: 1443,
			'AJPEnable'			: false,
			'AJPPort'			: 8009,
			'SSLCertFile'		: "",
			'SSLKeyFile'		: "",
			'SSLKeyPass'		: "",
			'rewritesEnable'	: false,
			'rewritesConfig'	: "",
			'rewritesStatusPath': "",
			'rewritesConfigReloadSeconds'	: "",
			'basicAuthEnable'	: true,
			'basicAuthUsers'	: {},
			'heapSize'			: '',
			'minHeapSize'		: '',
			'javaHome'			: '',
			'javaVersion'		: '',
			'directoryBrowsing' : false,
			'JVMargs'			: "",
			'runwarArgs'		: "",
			'runwarXNIOOptions'	: {},
			'runwarUndertowOptions'	: {},
			'cfengine'			: "",
			'restMappings'		: "",
			'sessionCookieSecure'	: false,
			'sessionCookieHTTPOnly'	: false,
			'engineName'		: "",
			'engineVersion'		: "",
			'WARPath'			: "",
			'serverConfigFile'	: "",
			'aliases'			: {},
			'errorPages'		: {},
			'accessLogEnable'	: false,
			'GZIPEnable'		: true,
			'rewritesLogEnable'	: false,
			'trayOptions'		: {},
			'trayEnable'		: true,
			'dockEnable'		: true,
			'dateLastStarted'	: '',
			'openBrowser'		: true,
			'openBrowserURL'	: '',
			'customServerFolder': '',
			'welcomeFiles'		: '',
			'maxRequests'		: '',
			'exitCode'			: 0
		};
	}

	/**
	* Read a server.json file.  If it doesn't exist, returns an empty struct
	* This only returns properties specifically set in the file.
	*/
	struct function readServerJSON( required string path ) {
		if( fileExists( path ) ) {
			var fileContents = fileRead( path );
			if( isJSON( fileContents ) ) {
				return deserializeJSON( fileContents );
			} else {
				throw( message='File is not valid JSON. [#path#].  Operation aborted.', type="commandException");
			}
		} else {
			return {};
		}
	}

	/**
	* Save a server.json file.
	*/
	function saveServerJSON( required string configFilePath, required struct data ) {
		JSONService.writeJSONFile( configFilePath, data );
	}

	/**
	* Dynamic completion for property name based on contents of server.json
	* @directory web root
	* @all Pass false to ONLY suggest existing setting names.  True will suggest all possible settings.
	* @asSet Pass true to add = to the end of the options
	*/
	function completeProperty( required directory,  all=false, asSet=false ) {
		// Get all config settings currently set
		var props = JSONService.addProp( [], '', '', readServerJSON( arguments.directory & '/server.json' ) );

		// If we want all possible options...
		if( arguments.all ) {
			// ... Then add them in
			props = JSONService.addProp( props, '', '', getDefaultServerJSON() );
			// Suggest a couple optional web error pages
			props = JSONService.addProp( props, '', '', {
				'web' : {
					'errorPages' : {
						'404' : '',
						'500' : '',
						'default' : ''
					}
				}
			} );
		}
		if( asSet ) {
			props = props.map( function( i ){ return i &= '='; } );
		}

		return props;
	}

}<|MERGE_RESOLUTION|>--- conflicted
+++ resolved
@@ -689,11 +689,8 @@
 		serverInfo.trayOptions = defaults.trayOptions;
 		serverJSON.trayOptions = serverJSON.trayOptions ?: [];
 
-<<<<<<< HEAD
 		//preparing items on default settings
 		serverInfo.trayOptions = prepareMenuItems( defaults.trayOptions, defaultwebroot );
-=======
->>>>>>> 9f62890d
 		// server.json settings are relative to the folder server.json lives
 		serverJSON.trayOptions = prepareMenuItems( serverJSON.trayOptions, defaultwebroot );
 
@@ -1501,10 +1498,7 @@
 			} 	
 
 			if(menuItem.keyExists( 'action' ) && menuItem.action == 'runTerminal' ){
-<<<<<<< HEAD
 				menuItem[ 'action' ] = "runAsync";
-=======
->>>>>>> 9f62890d
 				var nativeTerminal = "";
 				var command = "";
 				if (fileSystemUtil.isMac()) {
