--- conflicted
+++ resolved
@@ -92,10 +92,6 @@
 	function getReader() {
     	return reader;
 	}
-<<<<<<< HEAD
-
-=======
->>>>>>> 30209dab
 
 	/**
 	 * sets exit flag
